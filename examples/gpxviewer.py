"""
gpxviewer.py

Simple illustration of how to display a GPX track from a file.
Uses a MapQuest static map API which requires a free 32-char API key:
https://developer.mapquest.com/user/login/sign-up

The API key can be passed as command line keyword, or saved
as environment variable MQAPIKEY.

Usage:

python3 gpxviewer.py filename=pygpstrack.gpx

Optional command line keyword arguments:

width (800)
height (600)
zoom (12)
col ("ff00ff" = purple)
mqapikey (environment variable MQAPIKEY)

Created on 20 Sep 2020

:author: semuadmin
:copyright: SEMU Consulting © 2020
:license: BSD 3-Clause
"""
# pylint: disable=invalid-name

import sys
from os import getenv
from math import ceil
from xml.dom import minidom
from io import BytesIO
from tkinter import Tk, Frame, Canvas, font, NW, N, S, W, E
from PIL import ImageTk, Image
from requests import (
    get,
    RequestException,
    ConnectionError as ConnError,
    ConnectTimeout,
    HTTPError,
)

MAPURL = (
    "https://www.mapquestapi.com/staticmap/v5/map?key={}&size={},{}"
    + "&zoom={}&locations={},{}||{},{}&defaultMarker=marker-num"
    + "&shape=weight:2|border:{}|{}&scalebar=true|bottom"
)
AXIS_XL = 35  # x axis left offset
AXIS_XR = 10  # x axis right offset
AXIS_Y = 25  # y axis bottom offset
<<<<<<< HEAD
PROFILE_Y = 25  # % height occupied by elevation profile


class GPXViewer(Frame):
    """GPXViewer Frame class."""

    def __init__(self, master, *args, **kwargs):
        """Constructor."""

        self.__master = master  # link to root Tk window

        # get keyword arguments, including GPX file name
        self.gpxfile = kwargs.pop("filename", "pygpstrack.gpx")
        self.width = int(kwargs.pop("width", 800))
        self.height = int(kwargs.pop("height", 800))
        self.zoom = int(kwargs.pop("zoom", 12))
        self.col = kwargs.pop("col", "ff00ff")
        self._mqapikey = kwargs.pop("mqapikey", getenv("MQAPIKEY"))
        # height of map canvas
        self.mheight = int(self.height - self.height * PROFILE_Y / 100)
        # height of elevation profile canvas
        self.pheight = int(self.height * PROFILE_Y / 100)
        self.mapimg = None

        Frame.__init__(self, self.__master, *args, **kwargs)

        self._body()
        self._do_layout()
        self._reset()

    def _body(self):
        """
        Create widgets.
        """

        self.__master.title("GPX VIEWER")
        self.__master.geometry(f"{self.width}x{self.height}")
        self._canvas_map = Canvas(self.__master, width=self.width, height=self.mheight)
        self._canvas_profile = Canvas(
            self.__master, width=self.width, height=self.pheight, bg="#f0f0e8"
        )

    def _do_layout(self):
        """
        Arrange widgets.
        """

        self._canvas_map.grid(column=0, row=0, sticky=(N, S, E, W))
        self._canvas_profile.grid(column=0, row=1, sticky=(W, E))

    def _reset(self):
        """
        Reset application.
        """

        track = self._get_track(self.gpxfile)
        self.draw_map(track)
        self.draw_profile(track)

    @property
    def appmaster(self):
        """
        Get reference to application Tk root.
        """

        return self.__master

    def _get_track(self, filename: str) -> list:
        """
        Get track and elevation profile from GPX file.
        """

        with open(filename, "r", encoding="utf-8") as gpx:

            parser = minidom.parse(gpx)
            pts = parser.getElementsByTagName("trkpt")
            track = []
            for pt in pts:
                lat = float(pt.attributes["lat"].value)
                lon = float(pt.attributes["lon"].value)
                ele = float(pt.getElementsByTagName("ele")[0].firstChild.data)
                track.append((lat, lon, ele))
            return track

    def draw_map(self, track: list) -> ImageTk.PhotoImage:
        """
        Draw static map image via MapQuest API.
        """

        lat1, lon1, _ = track[0]  # start point, labelled 1
        lat2, lon2, _ = track[-1]  # end point, labelled 2
        tstr = ""
        for (lat, lon, _) in track:
            tstr += f"{lat},{lon}|"

        try:
            url = MAPURL.format(
                self._mqapikey,
                self.width,
                self.mheight,
                self.zoom,
                lat1,
                lon1,
                lat2,
                lon2,
                self.col,
                tstr,
            )
            response = get(url, timeout=5)
            response.raise_for_status()  # raise Exception on HTTP error
            self.mapimg = ImageTk.PhotoImage(Image.open(BytesIO(response.content)))
        except (ConnError, ConnectTimeout, RequestException, HTTPError) as err:
            print(f"Request error: {err}")

        self._canvas_map.delete("all")
        self._canvas_map.create_image(0, 0, image=self.mapimg, anchor=NW)

    def _get_point(self, maxy: int, maxx: int, ele: float, pnt: int) -> tuple:
        """
        Convert elevation values to canvas pixel coordinates (x,y).
        """

        x = AXIS_XL + ((self.width - AXIS_XL - AXIS_XR) * pnt / maxx)
        y = self.pheight - AXIS_Y - ((self.pheight - AXIS_Y) * ele / maxy)
        return int(x), int(y)

    def draw_profile(self, track: list):
        """
        Plot elevation profile with auto-ranged axes.
        """

        self._canvas_profile.delete("all")
        # find maximum extents for x and y axes
        maxx = len(track)
        maxy = 0
        for (_, _, ele) in track:
            maxy = max(maxy, ele)
        for i in (50, 100, 250, 500, 1000, 2500, 5000, 10000, 25000):
            if maxy < i:
                maxy = i
                break

        # plot y (elevation) axis grid
        fnt = font.Font(size=10)
        for ele in range(0, maxy, int(maxy / 5)):
            x1, y1 = self._get_point(maxy, maxx, ele, 0)
            x2, y2 = self._get_point(maxy, maxx, ele, maxx)
            self._canvas_profile.create_line(x1, y1, x2 + 1, y1, fill="grey")
            self._canvas_profile.create_text(
                x1 - 2, y1, text=f"{ele}", fill="grey", font=fnt, anchor="e"
            )
        self._canvas_profile.create_text(
            5, -15 + self.pheight / 2, text="m", fill="grey", anchor="w"
        )

        # plot x (trackpoint) axis grid
        for n in range(0, maxx, int(maxx / 10)):
            x1, y1 = self._get_point(maxy, maxx, 0, n)
            x2, y2 = self._get_point(maxy, maxx, maxy, n)
            self._canvas_profile.create_line(x1, y1 - 1, x1, y2, fill="grey")
            self._canvas_profile.create_text(
                x1, y1 + 8, text=f"{ceil(n*100/maxx)}%", fill="grey", font=fnt
            )

        # plot elevation
        x2 = AXIS_XL
        y2 = self.pheight - AXIS_Y
        for i, (_, _, ele) in enumerate(track):
            x1, y1 = x2, y2
            x2, y2 = self._get_point(maxy, maxx, ele, i)
            if i:
                self._canvas_profile.create_line(x1, y1, x2, y2, fill="red", width=2)
=======
PROFILE_Y = 0.25  # % height occupied by elevation profile


def get_track(filename: str) -> list:
    """
    Get track and elevation profile from GPX file.
    """

    with open(filename, "r", encoding="utf-8") as gpx:

        parser = minidom.parse(gpx)
        pts = parser.getElementsByTagName("trkpt")
        track = []
        for pt in pts:
            lat = float(pt.attributes["lat"].value)
            lon = float(pt.attributes["lon"].value)
            ele = float(pt.getElementsByTagName("ele")[0].firstChild.data)
            track.append((lat, lon, ele))
        return track


def get_map(
    width: int, height: int, track: list, zoom: int, col: str
) -> ImageTk.PhotoImage:
    """
    Get static map image via MapQuest API.
    """

    img = None
    lat1, lon1, _ = track[0]  # start point, labelled 1
    lat2, lon2, _ = track[-1]  # end point, labelled 2
    tstr = ""
    for (lat, lon, _) in track:
        tstr += f"{lat},{lon}|"

    try:
        apikey = getenv("MQAPIKEY")
        url = MAPURL.format(
            apikey, width, height, zoom, lat1, lon1, lat2, lon2, col, tstr
        )
        response = get(url, timeout=5)
        response.raise_for_status()  # raise Exception on HTTP error
        img = ImageTk.PhotoImage(Image.open(BytesIO(response.content)))
    except (ConnError, ConnectTimeout, RequestException, HTTPError) as err:
        print(f"Request error: {err}")

    return img


def get_point(
    width: int, height: int, maxy: int, maxx: int, ele: float, pnt: int
) -> tuple:
    """
    Convert elevation values to canvas pixel coordinates (x,y).
    """

    x = AXIS_XL + ((width - AXIS_XL - AXIS_XR) * pnt / maxx)
    y = height - AXIS_Y - ((height - AXIS_Y) * ele / maxy)
    return int(x), int(y)


def get_profile(canvas: Canvas, width: int, height: int, track: list):
    """
    Plot elevation profile with auto-ranged axes.
    """

    # find maximum extents for x and y axes
    maxx = len(track)
    maxy = 0
    for (_, _, ele) in track:
        maxy = max(maxy, ele)
    for i in (50, 100, 250, 500, 1000, 2500, 5000, 10000, 25000):
        if maxy < i:
            maxy = i
            break

    # plot y (elevation) axis grid
    fnt = font.Font(size=10)
    for ele in range(0, maxy, int(maxy / 5)):
        x1, y1 = get_point(width, height, maxy, maxx, ele, 0)
        x2, y2 = get_point(width, height, maxy, maxx, ele, maxx)
        canvas.create_line(x1, y1, x2 + 1, y1, fill="grey")
        canvas.create_text(x1 - 2, y1, text=f"{ele}", fill="grey", font=fnt, anchor="e")

    # plot x (trackpoint) axis grid
    for n in range(0, maxx, int(maxx / 10)):
        x1, y1 = get_point(width, height, maxy, maxx, 0, n)
        x2, y2 = get_point(width, height, maxy, maxx, maxy, n)
        canvas.create_line(x1, y1 - 1, x1, y2, fill="grey")
        canvas.create_text(
            x1, y1 + 8, text=f"{ceil(n*100/maxx)}%", fill="grey", font=fnt
        )

    # plot elevation
    x2 = AXIS_XL
    y2 = height - AXIS_Y
    for i, (_, _, ele) in enumerate(track):
        x1, y1 = x2, y2
        x2, y2 = get_point(width, height, maxy, maxx, ele, i)
        if i:
            canvas.create_line(x1, y1, x2, y2, fill="red", width=2)


def main(**kwargs):
    """
    Main routine.
    """

    # get keyword arguments, including GPX file name
    gpxfile = kwargs.get("filename", "pygpstrack.gpx")
    width = int(kwargs.get("width", 800))
    height = int(kwargs.get("height", 800))
    zoom = int(kwargs.get("zoom", 12))
    col = kwargs.get("col", "ff00ff")

    # get track from GPX file
    track = get_track(gpxfile)

    # create an instance of tkinter frame
    win = Tk()
    win.title("GPX VIEWER")
    win.geometry(f"{width}x{height}")

    # get static map image from MapQuest API and display
    # on canvas
    profy = int(PROFILE_Y * height)
    canvas_map = Canvas(win, width=width, height=height - profy)
    img = get_map(width, height - profy, track, zoom, col)
    if map is not None:
        canvas_map.delete("all")
        canvas_map.create_image(0, 0, image=img, anchor=NW)

    # plot elevation profile on canvas
    canvas_profile = Canvas(win, width=width, height=profy, bg="#f0f0e8")
    get_profile(canvas_profile, width, profy, track)

    # arrange the canvases in the window
    canvas_map.grid(column=0, row=0, sticky=(N, S, E, W))
    canvas_profile.grid(column=0, row=1, sticky=(W, E))
    win.mainloop()
>>>>>>> 87acbf6e


if __name__ == "__main__":

    root = Tk()
    GPXViewer(root, **dict(arg.split("=") for arg in sys.argv[1:]))
    root.mainloop()<|MERGE_RESOLUTION|>--- conflicted
+++ resolved
@@ -46,12 +46,13 @@
 MAPURL = (
     "https://www.mapquestapi.com/staticmap/v5/map?key={}&size={},{}"
     + "&zoom={}&locations={},{}||{},{}&defaultMarker=marker-num"
+    + "&zoom={}&locations={},{}||{},{}&defaultMarker=marker-num"
     + "&shape=weight:2|border:{}|{}&scalebar=true|bottom"
 )
 AXIS_XL = 35  # x axis left offset
+AXIS_XL = 35  # x axis left offset
 AXIS_XR = 10  # x axis right offset
 AXIS_Y = 25  # y axis bottom offset
-<<<<<<< HEAD
 PROFILE_Y = 25  # % height occupied by elevation profile
 
 
@@ -224,148 +225,6 @@
             x2, y2 = self._get_point(maxy, maxx, ele, i)
             if i:
                 self._canvas_profile.create_line(x1, y1, x2, y2, fill="red", width=2)
-=======
-PROFILE_Y = 0.25  # % height occupied by elevation profile
-
-
-def get_track(filename: str) -> list:
-    """
-    Get track and elevation profile from GPX file.
-    """
-
-    with open(filename, "r", encoding="utf-8") as gpx:
-
-        parser = minidom.parse(gpx)
-        pts = parser.getElementsByTagName("trkpt")
-        track = []
-        for pt in pts:
-            lat = float(pt.attributes["lat"].value)
-            lon = float(pt.attributes["lon"].value)
-            ele = float(pt.getElementsByTagName("ele")[0].firstChild.data)
-            track.append((lat, lon, ele))
-        return track
-
-
-def get_map(
-    width: int, height: int, track: list, zoom: int, col: str
-) -> ImageTk.PhotoImage:
-    """
-    Get static map image via MapQuest API.
-    """
-
-    img = None
-    lat1, lon1, _ = track[0]  # start point, labelled 1
-    lat2, lon2, _ = track[-1]  # end point, labelled 2
-    tstr = ""
-    for (lat, lon, _) in track:
-        tstr += f"{lat},{lon}|"
-
-    try:
-        apikey = getenv("MQAPIKEY")
-        url = MAPURL.format(
-            apikey, width, height, zoom, lat1, lon1, lat2, lon2, col, tstr
-        )
-        response = get(url, timeout=5)
-        response.raise_for_status()  # raise Exception on HTTP error
-        img = ImageTk.PhotoImage(Image.open(BytesIO(response.content)))
-    except (ConnError, ConnectTimeout, RequestException, HTTPError) as err:
-        print(f"Request error: {err}")
-
-    return img
-
-
-def get_point(
-    width: int, height: int, maxy: int, maxx: int, ele: float, pnt: int
-) -> tuple:
-    """
-    Convert elevation values to canvas pixel coordinates (x,y).
-    """
-
-    x = AXIS_XL + ((width - AXIS_XL - AXIS_XR) * pnt / maxx)
-    y = height - AXIS_Y - ((height - AXIS_Y) * ele / maxy)
-    return int(x), int(y)
-
-
-def get_profile(canvas: Canvas, width: int, height: int, track: list):
-    """
-    Plot elevation profile with auto-ranged axes.
-    """
-
-    # find maximum extents for x and y axes
-    maxx = len(track)
-    maxy = 0
-    for (_, _, ele) in track:
-        maxy = max(maxy, ele)
-    for i in (50, 100, 250, 500, 1000, 2500, 5000, 10000, 25000):
-        if maxy < i:
-            maxy = i
-            break
-
-    # plot y (elevation) axis grid
-    fnt = font.Font(size=10)
-    for ele in range(0, maxy, int(maxy / 5)):
-        x1, y1 = get_point(width, height, maxy, maxx, ele, 0)
-        x2, y2 = get_point(width, height, maxy, maxx, ele, maxx)
-        canvas.create_line(x1, y1, x2 + 1, y1, fill="grey")
-        canvas.create_text(x1 - 2, y1, text=f"{ele}", fill="grey", font=fnt, anchor="e")
-
-    # plot x (trackpoint) axis grid
-    for n in range(0, maxx, int(maxx / 10)):
-        x1, y1 = get_point(width, height, maxy, maxx, 0, n)
-        x2, y2 = get_point(width, height, maxy, maxx, maxy, n)
-        canvas.create_line(x1, y1 - 1, x1, y2, fill="grey")
-        canvas.create_text(
-            x1, y1 + 8, text=f"{ceil(n*100/maxx)}%", fill="grey", font=fnt
-        )
-
-    # plot elevation
-    x2 = AXIS_XL
-    y2 = height - AXIS_Y
-    for i, (_, _, ele) in enumerate(track):
-        x1, y1 = x2, y2
-        x2, y2 = get_point(width, height, maxy, maxx, ele, i)
-        if i:
-            canvas.create_line(x1, y1, x2, y2, fill="red", width=2)
-
-
-def main(**kwargs):
-    """
-    Main routine.
-    """
-
-    # get keyword arguments, including GPX file name
-    gpxfile = kwargs.get("filename", "pygpstrack.gpx")
-    width = int(kwargs.get("width", 800))
-    height = int(kwargs.get("height", 800))
-    zoom = int(kwargs.get("zoom", 12))
-    col = kwargs.get("col", "ff00ff")
-
-    # get track from GPX file
-    track = get_track(gpxfile)
-
-    # create an instance of tkinter frame
-    win = Tk()
-    win.title("GPX VIEWER")
-    win.geometry(f"{width}x{height}")
-
-    # get static map image from MapQuest API and display
-    # on canvas
-    profy = int(PROFILE_Y * height)
-    canvas_map = Canvas(win, width=width, height=height - profy)
-    img = get_map(width, height - profy, track, zoom, col)
-    if map is not None:
-        canvas_map.delete("all")
-        canvas_map.create_image(0, 0, image=img, anchor=NW)
-
-    # plot elevation profile on canvas
-    canvas_profile = Canvas(win, width=width, height=profy, bg="#f0f0e8")
-    get_profile(canvas_profile, width, profy, track)
-
-    # arrange the canvases in the window
-    canvas_map.grid(column=0, row=0, sticky=(N, S, E, W))
-    canvas_profile.grid(column=0, row=1, sticky=(W, E))
-    win.mainloop()
->>>>>>> 87acbf6e
 
 
 if __name__ == "__main__":
