"""
SerialHandler class for PyGPSClient application

This handles all the serial i/o , threaded read process and direction to
the appropriate protocol handler

Created on 16 Sep 2020

:author: semuadmin
:copyright: SEMU Consulting © 2020
:license: BSD 3-Clause
"""

from io import BufferedReader
from threading import Thread
from datetime import datetime, timedelta
from serial import Serial, SerialException, SerialTimeoutException
from pynmeagps import NMEAReader, NMEAParseError
from pyrtcm import RTCMReader
from pyubx2 import UBXReader, UBXParseError
import pyubx2.ubxtypes_core as ubt
from pygpsclient.globals import (
    CONNECTED,
    CONNECTED_FILE,
    DISCONNECTED,
    CRLF,
    FILEREAD_INTERVAL,
)
from pygpsclient.strings import NOTCONN, SEROPENERROR, ENDOFFILE


class SerialHandler:
    """
    Serial handler class.
    """

    def __init__(self, app):
        """
        Constructor.

        :param Frame app: reference to main tkinter application

        """

        self.__app = app  # Reference to main application class
        self.__master = self.__app.get_master()  # Reference to root class (Tk)

        self._serial_object = None
        self._serial_buffer = None
        self._serial_thread = None
        self._file_thread = None
        self._connected = False
        self._connectedfile = False
        self._reading = False
        self._lastfileread = datetime.now()

    def __del__(self):
        """
        Destructor.
        """

        if self._serial_thread is not None:
            self._reading = False
            self._serial_thread = None
            self.disconnect()

    def connect(self):
        """
        Open serial connection.
        """
        # pylint: disable=consider-using-with

        serial_settings = self.__app.frm_settings.serial_settings()
        if serial_settings.status == 3:  # NOPORTS
            return

        try:
            self._serial_object = Serial(
                serial_settings.port,
                serial_settings.bpsrate,
                bytesize=serial_settings.databits,
                stopbits=serial_settings.stopbits,
                parity=serial_settings.parity,
                xonxoff=serial_settings.xonxoff,
                rtscts=serial_settings.rtscts,
                timeout=serial_settings.timeout,
            )
            self._serial_buffer = BufferedReader(self._serial_object)
            self.__app.conn_status = CONNECTED
            self.__app.set_connection(
                (
                    f"{serial_settings.port}:{serial_settings.port_desc} "
                    + f"@ {str(serial_settings.bpsrate)}"
                ),
                "green",
            )
            self._connected = True
            self.start_read_thread()
            self.__app.set_status("Connected", "blue")

        except (IOError, SerialException, SerialTimeoutException) as err:
            self._connected = False
            self.__app.set_connection(
                (
                    f"{serial_settings.port}:{serial_settings.port_desc} "
                    + f"@ {str(serial_settings.bpsrate)}"
                ),
                "red",
            )
            self.__app.set_status(SEROPENERROR.format(err), "red")
            self.__app.frm_banner.update_conn_status(DISCONNECTED)
            self.__app.frm_settings.enable_controls(DISCONNECTED)

    def connect_file(self):
        """
        Open binary data file connection.
        """
        # pylint: disable=consider-using-with

        in_filepath = self.__app.frm_settings.infilepath
        if in_filepath is None:
            return

        try:
            self._serial_object = open(in_filepath, "rb")
            self._serial_buffer = BufferedReader(self._serial_object)
            self.__app.conn_status = CONNECTED_FILE
            self.__app.set_connection(f"{in_filepath}", "blue")
            self._connectedfile = True
            self.start_readfile_thread()
        except (IOError, SerialException, SerialTimeoutException) as err:
            self._connected = False
            self.__app.set_connection(f"{in_filepath}", "red")
            self.__app.set_status(SEROPENERROR.format(err), "red")
            self.__app.frm_banner.update_conn_status(DISCONNECTED)
            self.__app.frm_settings.enable_controls(DISCONNECTED)

    def disconnect(self):
        """
        Close serial connection.
        """

        if self._connected or self._connectedfile:
            try:
                self._reading = False
                self._serial_object.close()
<<<<<<< HEAD
                self.__app.conn_status = DISCONNECTED

                if self.__app.frm_settings.datalogging:
                    self.__app.file_handler.close_logfile()

                if self.__app.frm_settings.record_track:
                    self.__app.file_handler.close_trackfile()

=======
                self.__app.frm_banner.update_conn_status(DISCONNECTED)
                self.__app.set_connection(NOTCONN, "red")
                self.__app.set_status("", "blue")
>>>>>>> ffeb9436
            except (SerialException, SerialTimeoutException):
                pass

        self._connected = False
        self._connectedfile = False
        self.__app.frm_settings.enable_controls(self._connected)

    @property
    def port(self):
        """
        Getter for port
        """

        return self.__app.frm_settings.serial_settings().port

    @property
    def connected(self):
        """
        Getter for serial connection status
        """

        return self._connected

    @property
    def connectedfile(self):
        """
        Getter for file connection status
        """

        return self._connectedfile

    @property
    def serial(self):
        """
        Getter for serial object
        """

        return self._serial_object

    @property
    def buffer(self):
        """
        Getter for serial buffer
        """

        return self._serial_buffer

    @property
    def thread(self):
        """
        Getter for serial thread
        """

        return self._serial_thread

    def serial_write(self, data: bytes):
        """
        Write binary data to serial port.

        :param bytes data: data to write to stream
        """

        if self._connected and self._serial_object is not None:
            try:
                self._serial_object.write(data)
            except (SerialException, SerialTimeoutException) as err:
                print(f"Error writing to serial port {err}")

    def start_read_thread(self):
        """
        Start the serial reader thread.
        """

        if self._connected:
            self._reading = True
            self.__app.frm_mapview.reset_map_refresh()
            self._serial_thread = Thread(target=self._read_thread, daemon=True)
            self._serial_thread.start()

    def start_readfile_thread(self):
        """
        Start the file reader thread.
        """

        if self._connectedfile:
            self._reading = True
            self.__app.frm_mapview.reset_map_refresh()
            self._file_thread = Thread(target=self._readfile_thread, daemon=True)
            self._file_thread.start()

    def stop_read_thread(self):
        """
        Stop serial reader thread.
        """

        if self._serial_thread is not None:
            self._reading = False
            self._serial_thread = None
            # self.__app.set_status(STOPDATA, "red")

    def stop_readfile_thread(self):
        """
        Stop file reader thread.
        """

        if self._file_thread is not None:
            self._reading = False
            self._file_thread = None
            # self.__app.set_status(STOPDATA, "red")

    def _read_thread(self):
        """
        THREADED PROCESS
        Reads binary data from serial port and generates virtual event to
        trigger data parsing and widget updates.
        """

        try:
            while self._reading and self._serial_object:
                if self._serial_object.in_waiting:
                    self.__master.event_generate("<<gnss_read>>")
        except SerialException as err:
            self.__app.set_status(f"Error in read thread {err}", "red")
        # spurious errors as thread shuts down after serial disconnection
        except (TypeError, OSError):
            pass

    def _readfile_thread(self):
        """
        THREADED PROCESS
        Reads binary data from datalog file and generates virtual event to
        trigger data parsing and widget updates. A delay loop is introduced
        to ensure the GUI remains responsive during file reads.
        """

        while self._reading and self._serial_object:
            if datetime.now() > self._lastfileread + timedelta(
                seconds=FILEREAD_INTERVAL
            ):
                # self.__app.update_idletasks()
                self.__master.event_generate("<<gnss_readfile>>")
                self._lastfileread = datetime.now()

    def on_read(self, event):  # pylint: disable=unused-argument
        """
        EVENT TRIGGERED
        Action on <<gnss_read>> event - read any data in the buffer.

        :param event event: read event
        """

        if self._reading and self._serial_object is not None:
            try:
                self._parse_data(self._serial_buffer)
            except SerialException as err:
                self.__app.set_status(f"Error {err}", "red")

    def on_readfile(self, event):  # pylint: disable=unused-argument
        """
        EVENT TRIGGERED
        Action on <<gnss_readfile>> event - read any data from file.

        :param event event: read event
        """

        if self._reading and self._serial_object is not None:
            try:
                self._parse_data(self._serial_buffer)
                # self.__app.update_idletasks()
            except SerialException as err:
                self.__app.set_status(f"Error {err}", "red")

    def on_eof(self, event):  # pylint: disable=unused-argument
        """
        EVENT TRIGGERED
        Action on end of file

        :param event event: eof event
        """

        self.disconnect()
        self.__app.set_status(ENDOFFILE, "blue")

    def _parse_data(self, stream: object):
        """
        Read the binary data and direct to the appropriate
        UBX, NMEA or RTCM protocol handler, depending on which protocols
        are filtered.

        :param Serial ser: serial port
        """

        parsing = True
        raw_data = None
        parsed_data = None

        try:
            while parsing:  # loop until end of valid UBX/NMEA message or EOF
                byte1 = self._read_bytes(
                    stream, 1
                )  # read first byte to determine protocol
                if byte1 not in (
                    b"\xb5",
                    b"\x24",
                    b"\xd3",
                ):  # not UBX, NMEA or RTCM3, discard and continue
                    continue
                byte2 = self._read_bytes(stream, 1)
                # if it's a UBX message (b'\b5\x62')
                bytehdr = byte1 + byte2
                if bytehdr == ubt.UBX_HDR:
                    byten = self._read_bytes(stream, 4)
                    clsid = byten[0:1]
                    msgid = byten[1:2]
                    lenb = byten[2:4]
                    leni = int.from_bytes(lenb, "little", signed=False)
                    byten = self._read_bytes(stream, leni + 2)
                    plb = byten[0:leni]
                    cksum = byten[leni : leni + 2]
                    raw_data = bytehdr + clsid + msgid + lenb + plb + cksum
                    parsed_data = UBXReader.parse(raw_data)
                    parsing = False
                # if it's an NMEA GNSS message ('$G' or '$P')
                elif bytehdr in ubt.NMEA_HDR:
                    byten = stream.readline()
                    if byten[-2:] != CRLF:
                        raise EOFError
                    raw_data = bytehdr + byten
                    parsed_data = NMEAReader.parse(raw_data)
                    parsing = False
                # if it's a RTCM3 GNSS message
                # (byte1 = 0xd3; byte2 = 0b000000**)
                elif byte1 == b"\xd3" and (byte2[0] & ~0x03) == 0:
                    bytehdr3 = self._read_bytes(stream, 1)
                    size = bytehdr3[0] | (bytehdr[1] << 8)
                    payload = self._read_bytes(stream, size)
                    crc = self._read_bytes(stream, 3)
                    raw_data = bytehdr + bytehdr3 + payload + crc
                    parsed_data = RTCMReader.parse(raw_data)
                    parsing = False
                # else drop it like it's hot
                else:
                    parsing = False

        except EOFError:
            self.__master.event_generate("<<gnss_eof>>")
            return
        except (UBXParseError, NMEAParseError) as err:
            # log errors to console, then continue
            self.__app.frm_console.update_console(bytes(str(err), "utf-8"), err)
            return

        # logging.debug("raw: %s parsed: %s", raw_data, parsed_data)
        if raw_data is None or parsed_data is None:
            return
        # update the GUI, datalog file and GPX track file
        self.__app.process_data(raw_data, parsed_data)

    def _read_bytes(self, stream: object, size: int) -> bytes:
        """
        Read a specified number of bytes from stream.

        :param object stream: input stream
        :param int size: number of bytes to read
        :return: bytes
        :raises: EOFError if stream ends prematurely
        """

        data = stream.read(size)
        if len(data) < size:  # EOF
            raise EOFError()
        return data

    def flush(self):
        """
        Flush input buffer
        """

        if self._serial_buffer is not None:
            self._serial_buffer.flush()
        if self._serial_object is not None:
            self._serial_object.flushInput()
<|MERGE_RESOLUTION|>--- conflicted
+++ resolved
@@ -1,442 +1,429 @@
-"""
-SerialHandler class for PyGPSClient application
-
-This handles all the serial i/o , threaded read process and direction to
-the appropriate protocol handler
-
-Created on 16 Sep 2020
-
-:author: semuadmin
-:copyright: SEMU Consulting © 2020
-:license: BSD 3-Clause
-"""
-
-from io import BufferedReader
-from threading import Thread
-from datetime import datetime, timedelta
-from serial import Serial, SerialException, SerialTimeoutException
-from pynmeagps import NMEAReader, NMEAParseError
-from pyrtcm import RTCMReader
-from pyubx2 import UBXReader, UBXParseError
-import pyubx2.ubxtypes_core as ubt
-from pygpsclient.globals import (
-    CONNECTED,
-    CONNECTED_FILE,
-    DISCONNECTED,
-    CRLF,
-    FILEREAD_INTERVAL,
-)
-from pygpsclient.strings import NOTCONN, SEROPENERROR, ENDOFFILE
-
-
-class SerialHandler:
-    """
-    Serial handler class.
-    """
-
-    def __init__(self, app):
-        """
-        Constructor.
-
-        :param Frame app: reference to main tkinter application
-
-        """
-
-        self.__app = app  # Reference to main application class
-        self.__master = self.__app.get_master()  # Reference to root class (Tk)
-
-        self._serial_object = None
-        self._serial_buffer = None
-        self._serial_thread = None
-        self._file_thread = None
-        self._connected = False
-        self._connectedfile = False
-        self._reading = False
-        self._lastfileread = datetime.now()
-
-    def __del__(self):
-        """
-        Destructor.
-        """
-
-        if self._serial_thread is not None:
-            self._reading = False
-            self._serial_thread = None
-            self.disconnect()
-
-    def connect(self):
-        """
-        Open serial connection.
-        """
-        # pylint: disable=consider-using-with
-
-        serial_settings = self.__app.frm_settings.serial_settings()
-        if serial_settings.status == 3:  # NOPORTS
-            return
-
-        try:
-            self._serial_object = Serial(
-                serial_settings.port,
-                serial_settings.bpsrate,
-                bytesize=serial_settings.databits,
-                stopbits=serial_settings.stopbits,
-                parity=serial_settings.parity,
-                xonxoff=serial_settings.xonxoff,
-                rtscts=serial_settings.rtscts,
-                timeout=serial_settings.timeout,
-            )
-            self._serial_buffer = BufferedReader(self._serial_object)
-            self.__app.conn_status = CONNECTED
-            self.__app.set_connection(
-                (
-                    f"{serial_settings.port}:{serial_settings.port_desc} "
-                    + f"@ {str(serial_settings.bpsrate)}"
-                ),
-                "green",
-            )
-            self._connected = True
-            self.start_read_thread()
-            self.__app.set_status("Connected", "blue")
-
-        except (IOError, SerialException, SerialTimeoutException) as err:
-            self._connected = False
-            self.__app.set_connection(
-                (
-                    f"{serial_settings.port}:{serial_settings.port_desc} "
-                    + f"@ {str(serial_settings.bpsrate)}"
-                ),
-                "red",
-            )
-            self.__app.set_status(SEROPENERROR.format(err), "red")
-            self.__app.frm_banner.update_conn_status(DISCONNECTED)
-            self.__app.frm_settings.enable_controls(DISCONNECTED)
-
-    def connect_file(self):
-        """
-        Open binary data file connection.
-        """
-        # pylint: disable=consider-using-with
-
-        in_filepath = self.__app.frm_settings.infilepath
-        if in_filepath is None:
-            return
-
-        try:
-            self._serial_object = open(in_filepath, "rb")
-            self._serial_buffer = BufferedReader(self._serial_object)
-            self.__app.conn_status = CONNECTED_FILE
-            self.__app.set_connection(f"{in_filepath}", "blue")
-            self._connectedfile = True
-            self.start_readfile_thread()
-        except (IOError, SerialException, SerialTimeoutException) as err:
-            self._connected = False
-            self.__app.set_connection(f"{in_filepath}", "red")
-            self.__app.set_status(SEROPENERROR.format(err), "red")
-            self.__app.frm_banner.update_conn_status(DISCONNECTED)
-            self.__app.frm_settings.enable_controls(DISCONNECTED)
-
-    def disconnect(self):
-        """
-        Close serial connection.
-        """
-
-        if self._connected or self._connectedfile:
-            try:
-                self._reading = False
-                self._serial_object.close()
-<<<<<<< HEAD
-                self.__app.conn_status = DISCONNECTED
-
-                if self.__app.frm_settings.datalogging:
-                    self.__app.file_handler.close_logfile()
-
-                if self.__app.frm_settings.record_track:
-                    self.__app.file_handler.close_trackfile()
-
-=======
-                self.__app.frm_banner.update_conn_status(DISCONNECTED)
-                self.__app.set_connection(NOTCONN, "red")
-                self.__app.set_status("", "blue")
->>>>>>> ffeb9436
-            except (SerialException, SerialTimeoutException):
-                pass
-
-        self._connected = False
-        self._connectedfile = False
-        self.__app.frm_settings.enable_controls(self._connected)
-
-    @property
-    def port(self):
-        """
-        Getter for port
-        """
-
-        return self.__app.frm_settings.serial_settings().port
-
-    @property
-    def connected(self):
-        """
-        Getter for serial connection status
-        """
-
-        return self._connected
-
-    @property
-    def connectedfile(self):
-        """
-        Getter for file connection status
-        """
-
-        return self._connectedfile
-
-    @property
-    def serial(self):
-        """
-        Getter for serial object
-        """
-
-        return self._serial_object
-
-    @property
-    def buffer(self):
-        """
-        Getter for serial buffer
-        """
-
-        return self._serial_buffer
-
-    @property
-    def thread(self):
-        """
-        Getter for serial thread
-        """
-
-        return self._serial_thread
-
-    def serial_write(self, data: bytes):
-        """
-        Write binary data to serial port.
-
-        :param bytes data: data to write to stream
-        """
-
-        if self._connected and self._serial_object is not None:
-            try:
-                self._serial_object.write(data)
-            except (SerialException, SerialTimeoutException) as err:
-                print(f"Error writing to serial port {err}")
-
-    def start_read_thread(self):
-        """
-        Start the serial reader thread.
-        """
-
-        if self._connected:
-            self._reading = True
-            self.__app.frm_mapview.reset_map_refresh()
-            self._serial_thread = Thread(target=self._read_thread, daemon=True)
-            self._serial_thread.start()
-
-    def start_readfile_thread(self):
-        """
-        Start the file reader thread.
-        """
-
-        if self._connectedfile:
-            self._reading = True
-            self.__app.frm_mapview.reset_map_refresh()
-            self._file_thread = Thread(target=self._readfile_thread, daemon=True)
-            self._file_thread.start()
-
-    def stop_read_thread(self):
-        """
-        Stop serial reader thread.
-        """
-
-        if self._serial_thread is not None:
-            self._reading = False
-            self._serial_thread = None
-            # self.__app.set_status(STOPDATA, "red")
-
-    def stop_readfile_thread(self):
-        """
-        Stop file reader thread.
-        """
-
-        if self._file_thread is not None:
-            self._reading = False
-            self._file_thread = None
-            # self.__app.set_status(STOPDATA, "red")
-
-    def _read_thread(self):
-        """
-        THREADED PROCESS
-        Reads binary data from serial port and generates virtual event to
-        trigger data parsing and widget updates.
-        """
-
-        try:
-            while self._reading and self._serial_object:
-                if self._serial_object.in_waiting:
-                    self.__master.event_generate("<<gnss_read>>")
-        except SerialException as err:
-            self.__app.set_status(f"Error in read thread {err}", "red")
-        # spurious errors as thread shuts down after serial disconnection
-        except (TypeError, OSError):
-            pass
-
-    def _readfile_thread(self):
-        """
-        THREADED PROCESS
-        Reads binary data from datalog file and generates virtual event to
-        trigger data parsing and widget updates. A delay loop is introduced
-        to ensure the GUI remains responsive during file reads.
-        """
-
-        while self._reading and self._serial_object:
-            if datetime.now() > self._lastfileread + timedelta(
-                seconds=FILEREAD_INTERVAL
-            ):
-                # self.__app.update_idletasks()
-                self.__master.event_generate("<<gnss_readfile>>")
-                self._lastfileread = datetime.now()
-
-    def on_read(self, event):  # pylint: disable=unused-argument
-        """
-        EVENT TRIGGERED
-        Action on <<gnss_read>> event - read any data in the buffer.
-
-        :param event event: read event
-        """
-
-        if self._reading and self._serial_object is not None:
-            try:
-                self._parse_data(self._serial_buffer)
-            except SerialException as err:
-                self.__app.set_status(f"Error {err}", "red")
-
-    def on_readfile(self, event):  # pylint: disable=unused-argument
-        """
-        EVENT TRIGGERED
-        Action on <<gnss_readfile>> event - read any data from file.
-
-        :param event event: read event
-        """
-
-        if self._reading and self._serial_object is not None:
-            try:
-                self._parse_data(self._serial_buffer)
-                # self.__app.update_idletasks()
-            except SerialException as err:
-                self.__app.set_status(f"Error {err}", "red")
-
-    def on_eof(self, event):  # pylint: disable=unused-argument
-        """
-        EVENT TRIGGERED
-        Action on end of file
-
-        :param event event: eof event
-        """
-
-        self.disconnect()
-        self.__app.set_status(ENDOFFILE, "blue")
-
-    def _parse_data(self, stream: object):
-        """
-        Read the binary data and direct to the appropriate
-        UBX, NMEA or RTCM protocol handler, depending on which protocols
-        are filtered.
-
-        :param Serial ser: serial port
-        """
-
-        parsing = True
-        raw_data = None
-        parsed_data = None
-
-        try:
-            while parsing:  # loop until end of valid UBX/NMEA message or EOF
-                byte1 = self._read_bytes(
-                    stream, 1
-                )  # read first byte to determine protocol
-                if byte1 not in (
-                    b"\xb5",
-                    b"\x24",
-                    b"\xd3",
-                ):  # not UBX, NMEA or RTCM3, discard and continue
-                    continue
-                byte2 = self._read_bytes(stream, 1)
-                # if it's a UBX message (b'\b5\x62')
-                bytehdr = byte1 + byte2
-                if bytehdr == ubt.UBX_HDR:
-                    byten = self._read_bytes(stream, 4)
-                    clsid = byten[0:1]
-                    msgid = byten[1:2]
-                    lenb = byten[2:4]
-                    leni = int.from_bytes(lenb, "little", signed=False)
-                    byten = self._read_bytes(stream, leni + 2)
-                    plb = byten[0:leni]
-                    cksum = byten[leni : leni + 2]
-                    raw_data = bytehdr + clsid + msgid + lenb + plb + cksum
-                    parsed_data = UBXReader.parse(raw_data)
-                    parsing = False
-                # if it's an NMEA GNSS message ('$G' or '$P')
-                elif bytehdr in ubt.NMEA_HDR:
-                    byten = stream.readline()
-                    if byten[-2:] != CRLF:
-                        raise EOFError
-                    raw_data = bytehdr + byten
-                    parsed_data = NMEAReader.parse(raw_data)
-                    parsing = False
-                # if it's a RTCM3 GNSS message
-                # (byte1 = 0xd3; byte2 = 0b000000**)
-                elif byte1 == b"\xd3" and (byte2[0] & ~0x03) == 0:
-                    bytehdr3 = self._read_bytes(stream, 1)
-                    size = bytehdr3[0] | (bytehdr[1] << 8)
-                    payload = self._read_bytes(stream, size)
-                    crc = self._read_bytes(stream, 3)
-                    raw_data = bytehdr + bytehdr3 + payload + crc
-                    parsed_data = RTCMReader.parse(raw_data)
-                    parsing = False
-                # else drop it like it's hot
-                else:
-                    parsing = False
-
-        except EOFError:
-            self.__master.event_generate("<<gnss_eof>>")
-            return
-        except (UBXParseError, NMEAParseError) as err:
-            # log errors to console, then continue
-            self.__app.frm_console.update_console(bytes(str(err), "utf-8"), err)
-            return
-
-        # logging.debug("raw: %s parsed: %s", raw_data, parsed_data)
-        if raw_data is None or parsed_data is None:
-            return
-        # update the GUI, datalog file and GPX track file
-        self.__app.process_data(raw_data, parsed_data)
-
-    def _read_bytes(self, stream: object, size: int) -> bytes:
-        """
-        Read a specified number of bytes from stream.
-
-        :param object stream: input stream
-        :param int size: number of bytes to read
-        :return: bytes
-        :raises: EOFError if stream ends prematurely
-        """
-
-        data = stream.read(size)
-        if len(data) < size:  # EOF
-            raise EOFError()
-        return data
-
-    def flush(self):
-        """
-        Flush input buffer
-        """
-
-        if self._serial_buffer is not None:
-            self._serial_buffer.flush()
-        if self._serial_object is not None:
-            self._serial_object.flushInput()
+"""
+SerialHandler class for PyGPSClient application
+
+This handles all the serial i/o , threaded read process and direction to
+the appropriate protocol handler
+
+Created on 16 Sep 2020
+
+:author: semuadmin
+:copyright: SEMU Consulting © 2020
+:license: BSD 3-Clause
+"""
+
+from io import BufferedReader
+from threading import Thread
+from datetime import datetime, timedelta
+from serial import Serial, SerialException, SerialTimeoutException
+from pynmeagps import NMEAReader, NMEAParseError
+from pyrtcm import RTCMReader
+from pyubx2 import UBXReader, UBXParseError
+import pyubx2.ubxtypes_core as ubt
+from pygpsclient.globals import (
+    CONNECTED,
+    CONNECTED_FILE,
+    DISCONNECTED,
+    CRLF,
+    FILEREAD_INTERVAL,
+)
+from pygpsclient.strings import NOTCONN, SEROPENERROR, ENDOFFILE
+
+
+class SerialHandler:
+    """
+    Serial handler class.
+    """
+
+    def __init__(self, app):
+        """
+        Constructor.
+
+        :param Frame app: reference to main tkinter application
+
+        """
+
+        self.__app = app  # Reference to main application class
+        self.__master = self.__app.get_master()  # Reference to root class (Tk)
+
+        self._serial_object = None
+        self._serial_buffer = None
+        self._serial_thread = None
+        self._file_thread = None
+        self._connected = False
+        self._connectedfile = False
+        self._reading = False
+        self._lastfileread = datetime.now()
+
+    def __del__(self):
+        """
+        Destructor.
+        """
+
+        if self._serial_thread is not None:
+            self._reading = False
+            self._serial_thread = None
+            self.disconnect()
+
+    def connect(self):
+        """
+        Open serial connection.
+        """
+        # pylint: disable=consider-using-with
+
+        serial_settings = self.__app.frm_settings.serial_settings()
+        if serial_settings.status == 3:  # NOPORTS
+            return
+
+        try:
+            self._serial_object = Serial(
+                serial_settings.port,
+                serial_settings.bpsrate,
+                bytesize=serial_settings.databits,
+                stopbits=serial_settings.stopbits,
+                parity=serial_settings.parity,
+                xonxoff=serial_settings.xonxoff,
+                rtscts=serial_settings.rtscts,
+                timeout=serial_settings.timeout,
+            )
+            self._serial_buffer = BufferedReader(self._serial_object)
+            self.__app.conn_status = CONNECTED
+            self.__app.set_connection(
+                (
+                    f"{serial_settings.port}:{serial_settings.port_desc} "
+                    + f"@ {str(serial_settings.bpsrate)}"
+                ),
+                "green",
+            )
+            self._connected = True
+            self.start_read_thread()
+            self.__app.set_status("Connected", "blue")
+
+        except (IOError, SerialException, SerialTimeoutException) as err:
+            self._connected = False
+            self.__app.set_connection(
+                (
+                    f"{serial_settings.port}:{serial_settings.port_desc} "
+                    + f"@ {str(serial_settings.bpsrate)}"
+                ),
+                "red",
+            )
+            self.__app.set_status(SEROPENERROR.format(err), "red")
+            self.__app.frm_banner.update_conn_status(DISCONNECTED)
+            self.__app.frm_settings.enable_controls(DISCONNECTED)
+
+    def connect_file(self):
+        """
+        Open binary data file connection.
+        """
+        # pylint: disable=consider-using-with
+
+        in_filepath = self.__app.frm_settings.infilepath
+        if in_filepath is None:
+            return
+
+        try:
+            self._serial_object = open(in_filepath, "rb")
+            self._serial_buffer = BufferedReader(self._serial_object)
+            self.__app.conn_status = CONNECTED_FILE
+            self.__app.set_connection(f"{in_filepath}", "blue")
+            self._connectedfile = True
+            self.start_readfile_thread()
+        except (IOError, SerialException, SerialTimeoutException) as err:
+            self._connected = False
+            self.__app.set_connection(f"{in_filepath}", "red")
+            self.__app.set_status(SEROPENERROR.format(err), "red")
+            self.__app.frm_banner.update_conn_status(DISCONNECTED)
+            self.__app.frm_settings.enable_controls(DISCONNECTED)
+
+    def disconnect(self):
+        """
+        Close serial connection.
+        """
+
+        if self._connected or self._connectedfile:
+            try:
+                self._reading = False
+                self._serial_object.close()
+                self.__app.conn_status = DISCONNECTED
+            except (SerialException, SerialTimeoutException):
+                pass
+
+        self._connected = False
+        self._connectedfile = False
+        self.__app.frm_settings.enable_controls(self._connected)
+
+    @property
+    def port(self):
+        """
+        Getter for port
+        """
+
+        return self.__app.frm_settings.serial_settings().port
+
+    @property
+    def connected(self):
+        """
+        Getter for serial connection status
+        """
+
+        return self._connected
+
+    @property
+    def connectedfile(self):
+        """
+        Getter for file connection status
+        """
+
+        return self._connectedfile
+
+    @property
+    def serial(self):
+        """
+        Getter for serial object
+        """
+
+        return self._serial_object
+
+    @property
+    def buffer(self):
+        """
+        Getter for serial buffer
+        """
+
+        return self._serial_buffer
+
+    @property
+    def thread(self):
+        """
+        Getter for serial thread
+        """
+
+        return self._serial_thread
+
+    def serial_write(self, data: bytes):
+        """
+        Write binary data to serial port.
+
+        :param bytes data: data to write to stream
+        """
+
+        if self._connected and self._serial_object is not None:
+            try:
+                self._serial_object.write(data)
+            except (SerialException, SerialTimeoutException) as err:
+                print(f"Error writing to serial port {err}")
+
+    def start_read_thread(self):
+        """
+        Start the serial reader thread.
+        """
+
+        if self._connected:
+            self._reading = True
+            self.__app.frm_mapview.reset_map_refresh()
+            self._serial_thread = Thread(target=self._read_thread, daemon=True)
+            self._serial_thread.start()
+
+    def start_readfile_thread(self):
+        """
+        Start the file reader thread.
+        """
+
+        if self._connectedfile:
+            self._reading = True
+            self.__app.frm_mapview.reset_map_refresh()
+            self._file_thread = Thread(target=self._readfile_thread, daemon=True)
+            self._file_thread.start()
+
+    def stop_read_thread(self):
+        """
+        Stop serial reader thread.
+        """
+
+        if self._serial_thread is not None:
+            self._reading = False
+            self._serial_thread = None
+            # self.__app.set_status(STOPDATA, "red")
+
+    def stop_readfile_thread(self):
+        """
+        Stop file reader thread.
+        """
+
+        if self._file_thread is not None:
+            self._reading = False
+            self._file_thread = None
+            # self.__app.set_status(STOPDATA, "red")
+
+    def _read_thread(self):
+        """
+        THREADED PROCESS
+        Reads binary data from serial port and generates virtual event to
+        trigger data parsing and widget updates.
+        """
+
+        try:
+            while self._reading and self._serial_object:
+                if self._serial_object.in_waiting:
+                    self.__master.event_generate("<<gnss_read>>")
+        except SerialException as err:
+            self.__app.set_status(f"Error in read thread {err}", "red")
+        # spurious errors as thread shuts down after serial disconnection
+        except (TypeError, OSError):
+            pass
+
+    def _readfile_thread(self):
+        """
+        THREADED PROCESS
+        Reads binary data from datalog file and generates virtual event to
+        trigger data parsing and widget updates. A delay loop is introduced
+        to ensure the GUI remains responsive during file reads.
+        """
+
+        while self._reading and self._serial_object:
+            if datetime.now() > self._lastfileread + timedelta(
+                seconds=FILEREAD_INTERVAL
+            ):
+                # self.__app.update_idletasks()
+                self.__master.event_generate("<<gnss_readfile>>")
+                self._lastfileread = datetime.now()
+
+    def on_read(self, event):  # pylint: disable=unused-argument
+        """
+        EVENT TRIGGERED
+        Action on <<gnss_read>> event - read any data in the buffer.
+
+        :param event event: read event
+        """
+
+        if self._reading and self._serial_object is not None:
+            try:
+                self._parse_data(self._serial_buffer)
+            except SerialException as err:
+                self.__app.set_status(f"Error {err}", "red")
+
+    def on_readfile(self, event):  # pylint: disable=unused-argument
+        """
+        EVENT TRIGGERED
+        Action on <<gnss_readfile>> event - read any data from file.
+
+        :param event event: read event
+        """
+
+        if self._reading and self._serial_object is not None:
+            try:
+                self._parse_data(self._serial_buffer)
+                # self.__app.update_idletasks()
+            except SerialException as err:
+                self.__app.set_status(f"Error {err}", "red")
+
+    def on_eof(self, event):  # pylint: disable=unused-argument
+        """
+        EVENT TRIGGERED
+        Action on end of file
+
+        :param event event: eof event
+        """
+
+        self.disconnect()
+        self.__app.set_status(ENDOFFILE, "blue")
+
+    def _parse_data(self, stream: object):
+        """
+        Read the binary data and direct to the appropriate
+        UBX, NMEA or RTCM protocol handler, depending on which protocols
+        are filtered.
+
+        :param Serial ser: serial port
+        """
+
+        parsing = True
+        raw_data = None
+        parsed_data = None
+
+        try:
+            while parsing:  # loop until end of valid UBX/NMEA message or EOF
+                byte1 = self._read_bytes(
+                    stream, 1
+                )  # read first byte to determine protocol
+                if byte1 not in (
+                    b"\xb5",
+                    b"\x24",
+                    b"\xd3",
+                ):  # not UBX, NMEA or RTCM3, discard and continue
+                    continue
+                byte2 = self._read_bytes(stream, 1)
+                # if it's a UBX message (b'\b5\x62')
+                bytehdr = byte1 + byte2
+                if bytehdr == ubt.UBX_HDR:
+                    byten = self._read_bytes(stream, 4)
+                    clsid = byten[0:1]
+                    msgid = byten[1:2]
+                    lenb = byten[2:4]
+                    leni = int.from_bytes(lenb, "little", signed=False)
+                    byten = self._read_bytes(stream, leni + 2)
+                    plb = byten[0:leni]
+                    cksum = byten[leni : leni + 2]
+                    raw_data = bytehdr + clsid + msgid + lenb + plb + cksum
+                    parsed_data = UBXReader.parse(raw_data)
+                    parsing = False
+                # if it's an NMEA GNSS message ('$G' or '$P')
+                elif bytehdr in ubt.NMEA_HDR:
+                    byten = stream.readline()
+                    if byten[-2:] != CRLF:
+                        raise EOFError
+                    raw_data = bytehdr + byten
+                    parsed_data = NMEAReader.parse(raw_data)
+                    parsing = False
+                # if it's a RTCM3 GNSS message
+                # (byte1 = 0xd3; byte2 = 0b000000**)
+                elif byte1 == b"\xd3" and (byte2[0] & ~0x03) == 0:
+                    bytehdr3 = self._read_bytes(stream, 1)
+                    size = bytehdr3[0] | (bytehdr[1] << 8)
+                    payload = self._read_bytes(stream, size)
+                    crc = self._read_bytes(stream, 3)
+                    raw_data = bytehdr + bytehdr3 + payload + crc
+                    parsed_data = RTCMReader.parse(raw_data)
+                    parsing = False
+                # else drop it like it's hot
+                else:
+                    parsing = False
+
+        except EOFError:
+            self.__master.event_generate("<<gnss_eof>>")
+            return
+        except (UBXParseError, NMEAParseError) as err:
+            # log errors to console, then continue
+            self.__app.frm_console.update_console(bytes(str(err), "utf-8"), err)
+            return
+
+        # logging.debug("raw: %s parsed: %s", raw_data, parsed_data)
+        if raw_data is None or parsed_data is None:
+            return
+        # update the GUI, datalog file and GPX track file
+        self.__app.process_data(raw_data, parsed_data)
+
+    def _read_bytes(self, stream: object, size: int) -> bytes:
+        """
+        Read a specified number of bytes from stream.
+
+        :param object stream: input stream
+        :param int size: number of bytes to read
+        :return: bytes
+        :raises: EOFError if stream ends prematurely
+        """
+
+        data = stream.read(size)
+        if len(data) < size:  # EOF
+            raise EOFError()
+        return data
+
+    def flush(self):
+        """
+        Flush input buffer
+        """
+
+        if self._serial_buffer is not None:
+            self._serial_buffer.flush()
+        if self._serial_object is not None:
+            self._serial_object.flushInput()