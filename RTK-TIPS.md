--- conflicted
+++ resolved
@@ -77,11 +77,7 @@
 
 - It is important to understand that these RTK status values are based, in essence, on a statistical analysis (using the principles of [Kalman Filtering](https://en.wikipedia.org/wiki/Kalman_filter)) of the [various errors](https://www.semuconsulting.com/gnsswiki/#Errors) ('residuals') which affect the calculation of carrier phase pseudorange, and hence the accuracy of the navigation solution.
 - The receiver's firmware applies a complex proprietary algorithm to determine if this statistical analysis is within a certain tolerance. If it is, the receiver will report an 'RTK-FIXED' status. If it is outside the designated tolerance, the receiver may report an 'RTK-FLOAT' status. This doesn't *necessarily* mean that the solution is less accurate - it just means that the *confidence* level is lower than 'FIXED'.
-<<<<<<< HEAD
-- An 'RTK-FLOAT' status will therefore generally yield a lower accuracy estimate (`hAcc`, `vAcc`) than 'RTK-FIXED'. 
-=======
 - An 'RTK-FLOAT' status will therefore generally yield a lower accuracy estimation (`hAcc`, `vAcc`) than 'RTK-FIXED'.
->>>>>>> 1c7b1865
 
 ### <a name="caveats">8. Some caveats on "hAcc" and "vAcc"</a>
 
@@ -92,12 +88,8 @@
   - Geometric distribution of the satellites (`dop`)
   - Pseudorange residuals ([UERE](https://en.wikipedia.org/wiki/Error_analysis_for_the_Global_Positioning_System))
 - In the case of the u-blox ZED-F9P receiver, the analysis itself is proprietary and is performed within the F9P's firmware, rather than in client software.
-<<<<<<< HEAD
-- Ultimately, the only definitive way of establishing the accuracy of an RTK (or PPK) navigation solution is to compare it with a known fixed reference point whose 3D coordinates have been independently established via high precision surveying techniques.
+- Ultimately, the only *definitive* way of establishing the accuracy of an RTK (or PPK) navigation solution is to compare it with a known fixed reference point whose 3D coordinates have been independently established via high precision surveying techniques.
 - Note that the 7th and 8th decimal places of a decimal lat/lon coordinate are equivalent to about 1.1cm and 1.1mm respectively, which represents the practical limit of any RTK or PPK GNSS application - anything more than this would be spurious.
-=======
-- Ultimately, the only *definitive* way of establishing the accuracy of an RTK (or PPK) navigation solution is to compare it with a known fixed reference point whose 3D coordinates have been independently established via high precision surveying techniques.
->>>>>>> 1c7b1865
 
 ---
 ## <a name="example">Illustrated Example</a>
