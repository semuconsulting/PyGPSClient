--- conflicted
+++ resolved
@@ -1,533 +1,529 @@
-
-# PyGPSClient
-
-[Current Status](#currentstatus) |
-[Installation](#installation) |
-[Instructions](#instructions) |
-[UBX Configuration](#ubxconfig) |
-[NTRIP Client](#ntripconfig) |
-[SPARTN Client](#spartnconfig) |
-[Socket Server / NTRIP Caster](#socketserver) |
-[GPX Track Viewer](#gpxviewer) |
-[Mapquest API Key](#mapquestapi) |
-[User-defined Presets](#userdefined) |
-[CLI Utilities](#cli) |
-[License](#license) |
-[Author Information](#author)
-
-PyGPSClient is a free, open-source, multi-platform graphical GNSS/GPS testing, diagnostic and UBX &copy; (u-blox &trade;) device configuration application written entirely in Python and tkinter. 
-* Runs on any platform which supports a Python 3 interpreter (>=3.8) and tkinter (>=8.6) GUI framework, including Windows, MacOS, Linux and Raspberry Pi OS.
-* Supports NMEA, UBX, RTCM3, NTRIP and SPARTN protocols.
-* Capable of reading from a variety of GNSS data streams: Serial (USB / UART), Socket (TCP / UDP), binary datalog file/terminal capture and u-center recording.
-* Configurable GUI with user-selectable and resizable widgets.
-* Supports data logging in parsed, binary and hexadecimal formats.
-* Supports track recording and display in GPX format.
-* Can serve as an [NTRIP base station](#basestation) with a compatible receiver (e.g. ZED-F9P).
-* While not intended to be a direct replacement, the application supports most of the UBX monitoring and configuration functionality in u-blox's Windows-only [u-center &copy;](https://www.u-blox.com/en/product/u-center) tool.
-
-![full app screenshot ubx](https://github.com/semuconsulting/PyGPSClient/blob/master/images/app.png?raw=true)
-
-*Screenshot showing mixed-protocol stream from u-blox ZED-F9P receiver, using PyGPSClient's [NTRIP Client](#ntripconfig) to achieve >= 3cm accuracy*
-
-The application can be installed using the standard `pip` Python package manager - see [installation instructions](#installation) below.
-
----
-## <a name="currentstatus">Current Status</a>
-
-![Status](https://img.shields.io/pypi/status/PyGPSClient) 
-![Release](https://img.shields.io/github/v/release/semuconsulting/PyGPSClient)
-![Build](https://img.shields.io/github/actions/workflow/status/semuconsulting/PyGPSClient/main.yml?branch=master)
-![Release Date](https://img.shields.io/github/release-date/semuconsulting/PyGPSClient)
-![Last Commit](https://img.shields.io/github/last-commit/semuconsulting/PyGPSClient)
-![Contributors](https://img.shields.io/github/contributors/semuconsulting/PyGPSClient.svg)
-![Open Issues](https://img.shields.io/github/issues-raw/semuconsulting/PyGPSClient)
-
-The PyGPSClient home page is at [PyGPSClient](https://github.com/semuconsulting/PyGPSClient). For a general overview of GNSS, DGPS, RTK, NTRIP and SPARTN technologies and terminology, refer to [GNSS Positioning - A Reviser](https://www.semuconsulting.com/gnsswiki/).
-
-Sphinx API Documentation in HTML format is available at [https://www.semuconsulting.com/pygpsclient](https://www.semuconsulting.com/pygpsclient).
-
-Contributions welcome - please refer to [CONTRIBUTING.MD](https://github.com/semuconsulting/PyGPSClient/blob/master/CONTRIBUTING.md).
-
-[Bug reports](https://github.com/semuconsulting/PyGPSClient/blob/master/.github/ISSUE_TEMPLATE/bug_report.md) and [Feature requests](https://github.com/semuconsulting/PyGPSClient/blob/master/.github/ISSUE_TEMPLATE/feature_request.md) - please use the templates provided. For general queries and advice, post a message to one of the [PyGPSClient Discussions](https://github.com/semuconsulting/PyGPSClient/discussions) channels.
-
-This is an independent project and we have no affiliation whatsoever with u-blox.
-
----
-## <a name="instructions">Instructions</a>
-
-1. To connect to a GNSS receiver via USB or UART port, select the device from the listbox, set the appropriate serial connection parameters and click 
-![connect icon](https://github.com/semuconsulting/PyGPSClient/blob/master/src/pygpsclient/resources/usbport-1-24.png?raw=true). The application will endeavour to pre-select a recognised GNSS/GPS device but this is platform and device dependent. Press the ![refresh](https://github.com/semuconsulting/PyGPSClient/blob/master/src/pygpsclient/resources/iconmonstr-refresh-6-16.png?raw=true) button to refresh the list of connected devices at any point. `Rate bps` (baud rate) is typically the only setting that might need adjusting, but tweaking the `timeout` setting may improve performance on certain platforms. The `Msg Mode` parameter defaults to `GET` i.e., periodic or poll response messages *from* a receiver. If you wish to parse streams of command or poll messages being sent *to* a receiver, set the `Msg Mode` to `SET` or `POLL`. A default user-defined serial port can also be passed via the environment variable `PYGPSCLIENT_USERPORT` or as a command line argument `--userport /dev/tty12345`.
-1. To connect to a TCP or UDP socket, enter the server URL and port, select the protocol (defaults to TCP) and click 
-![connect socket icon](https://github.com/semuconsulting/PyGPSClient/blob/master/src/pygpsclient/resources/ethernet-1-24.png?raw=true).
-1. To stream from a previously-saved <a name="filestream">binary datalog file</a>, click 
-![connect-file icon](https://github.com/semuconsulting/PyGPSClient/blob/master/src/pygpsclient/resources/binary-1-24.png?raw=true) and select the file type (`*.log, *.ubx, *.*`) and path. PyGPSClient datalog files will be named e.g. `pygpsdata-20220427114802.log`, but any binary dump of an GNSS receiver output is acceptable, including `*.ubx` files produced by u-center.
-1. To disconnect from the data stream, click
-![disconnect icon](https://github.com/semuconsulting/PyGPSClient/blob/master/src/pygpsclient/resources/iconmonstr-media-control-50-24.png?raw=true).
-1. Protocols Shown - Select which protocols to display; NMEA, UBX and/or RTCM3 (NB: this only changes the displayed protocols - to change the actual protocols output by the receiver, use the [UBX Configuration Dialog](#ubxconfig)).
-1. Position Format and Units - Change the displayed position (D.DD / D.M.S / D.M.MM / ECEF) and unit (metric/imperial) formats.
-1. Map Type - Select from "world", "map" or "sat" (*"map" and "sat" types require an Internet connection and free [Mapquest API Key](#mapquestapi)*).
-1. Show Unused Satellites - Include or exclude satellites that are not used in the navigation solution (e.g. because their signal level is too low) from the graph and sky view panels.
-1. DataLogging - Turn Data logging in the selected format on or off. You will be prompted to select the directory into which timestamped log files are saved.
-1. GPX Track - Turn track recording (in GPX format) on or off. You will be prompted to select the directory into which timestamped track files are saved.
-1. To save the current configuration to a file, go to File..Save Configuration.
-1. To load a saved configuration file, go to File..Load Configuration. The default configuration file location is `$HOME/pygpsclient.json`.
-
-1. [Socket Server / NTRIP Caster](#socketserver) facility with two modes of operation: (a) open, unauthenticated Socket Server or (b) NTRIP Caster (mountpoint = `pygnssutils`).
-1. [UBX Configuration Dialog](#ubxconfig), with the ability to send a variety of UBX CFG configuration commands to u-blox GNSS devices. This includes the facility to add **user-defined commands or command sequences** - see instructions under [user-defined presets](#userdefined) below. To display the UBX Configuration Dialog (*only functional when connected to a UBX GNSS device via serial port*), click
-![gear icon](https://github.com/semuconsulting/PyGPSClient/blob/master/src/pygpsclient/resources/iconmonstr-gear-2-24.png?raw=true), or go to Menu..Options..UBX Configuration Dialog.
-1. [NTRIP Client](#ntripconfig) facility with the ability to connect to a specified NTRIP caster, parse the incoming RTCM3 data and feed this data to a compatible GNSS receiver (*requires an Internet connection and access to an NTRIP caster and local mountpoint*). To display the NTRIP Client Configuration Dialog (*requires Internet connection*), click
-![ntrip icon](https://github.com/semuconsulting/PyGPSClient/blob/master/src/pygpsclient/resources/iconmonstr-antenna-4-24.png?raw=true), or go to Menu..Options..NTRIP Configuration Dialog.
-1. [SPARTN Client](#spartnconfig) facility with the ability to configure an IP or L-Band SPARTN Correction source and SPARTN-compatible GNSS receiver (e.g. ZED-F9P) and pass the incoming correction data to the GNSS receiver (*requires an Internet connection and access to a SPARTN location service*). To display the SPARTN Client Configuration Dialog (*may require Internet connection*), click ![spartn icon](https://github.com/semuconsulting/PyGPSClient/blob/master/src/pygpsclient/resources/iconmonstr-antenna-3-24.png?raw=true), or go to Menu..Options..SPARTN Configuration Dialog.
-1. [GPX Track Viewer](#gpxviewer) utility with elevation and speed profiles and track metadata (*requires an Internet connection and free 
-[MapQuest API Key](https://developer.mapquest.com/user/login/sign-up)*). To display the GPX Track viewer, go to Menu..Options..GPX Track Viewer.
-
-
-| User-selectable 'widgets' | To show or hide the various widgets, go to Menu..View and click on the relevant hide/show option. |
-|---------------------------|---------------------------------------------------------------------------------------------------|
-|![banner widget](https://github.com/semuconsulting/PyGPSClient/blob/master/images/banner_widget.png?raw=true)| Expandable banner showing key navigation status information. To expand or collapse the banner or serial port configuration widgets, click the ![expand icon](https://github.com/semuconsulting/PyGPSClient/blob/master/src/pygpsclient/resources/iconmonstr-arrow-80-16.png?raw=true)/![expand icon](https://github.com/semuconsulting/PyGPSClient/blob/master/src/pygpsclient/resources/iconmonstr-triangle-1-16.png?raw=true) buttons. |
-|![console widget](https://github.com/semuconsulting/PyGPSClient/blob/master/images/console_widget.png?raw=true)| Configurable serial console widget showing incoming GNSS, NTRIP and SPARTN data streams in either parsed, binary or tabular hexadecimal formats. Supports user-configurable color tagging of selected strings for easy identification. Color tags are loaded from the `colortag:` value (`0` = disable, `1` = enable) and `colortags:` list (`[string, color]` pairs) in your json configuration file (see example provided). NB: color tagging does impose a small performance overhead - turning it off will improve console response times at very high transaction rates.|
-|![skyview widget](https://github.com/semuconsulting/PyGPSClient/blob/master/images/skyview_widget.png?raw=true)| Skyview widget showing current satellite visibility and position (elevation / azimuth). Satellite icon borders are colour-coded to distinguish between different GNSS constellations. For consistency between NMEA and UBX data sources, will display GLONASS NMEA SVID (65-96) rather than slot (1-24). |
-|![graphview widget](https://github.com/semuconsulting/PyGPSClient/blob/master/images/graphview_widget.png?raw=true)| Graphview widget showing current satellite reception (carrier-to-noise ratio or cnr). Double-click to toggle legend. |
-|![static map](https://github.com/semuconsulting/PyGPSClient/blob/master/images/staticmap.png?raw=true)| Static Mercator world map showing current global location. |
-|![webmap widget](https://github.com/semuconsulting/PyGPSClient/blob/master/images/webmap_widget.png?raw=true)| Dynamic, scalable web map via MapQuest API (*requires an Internet connection and free [Mapquest API Key](#mapquestapi)*). Left Click +/- to zoom in or out. Right click +/- to zoom in or out to maximum extent. By default, the web map will automatically refresh every 60 seconds (*indicated by a small timer icon at the top left*). The default refresh rate can be amended by changing the `mapupdateinterval:` value in your json configuration file, but **NB** the facility is not intended to be used for real-time navigation. Double-click anywhere in the map to immediately refresh. |
-|![spectrum widget](https://github.com/semuconsulting/PyGPSClient/blob/master/images/spectrum_widget.png?raw=true)| Spectrum widget showing a spectrum analysis chart (*GNSS receiver must be capable of outputting UBX MON-SPAN messages*). Clicking anywhere in the spectrum chart will display the frequency and decibel reading at that point. Double-clicking anywhere in the chart will toggle the GNSS frequency band markers (L1, G2, etc.) on or off. |
-|![sysmon widget](https://github.com/semuconsulting/PyGPSClient/blob/master/images/sysmon_widget.png?raw=true)| System Monitor widget showing device cpu, memory and I/O utilisation (*GNSS receiver must be capable of outputting UBX MON-SYS and/or MON-COMMS messages*). Tick checkbox to toggle between actual (cumulative) I/O stats and pending I/O. |
-|![scatterplot widget](https://github.com/semuconsulting/PyGPSClient/blob/master/images/scatterplot_widget.png?raw=true)| Scatterplot widget showing variability in position reporting over time. Double-click to clear existing plot. |
-
----
-## <a name="ubxconfig">UBX Configuration Facilities</a>
-
-![ubxconfig widget screenshot](https://github.com/semuconsulting/PyGPSClient/blob/master/images/ubxconfig_widget.png?raw=true)
-
-**Pre-Requisites:**
-
-- u-blox GNSS receiver e.g. u-blox NEO-M8S, ZED-F9P, etc. connected to the workstation via USB or UART port.
-
-**Instructions:**
-
-The UBX Configuration Dialog currently provides the following UBX configuration panels:
-1. Version panel shows current device hardware/firmware versions (*via MON-VER and MON-HW polls*).
-1. CFG Configuration Load/Save/Record facility. This allows users to record ![record icon](https://github.com/semuconsulting/PyGPSClient/blob/master/src/pygpsclient/resources/iconmonstr-record-24.png?raw=true) a sequence of UBX CFG configuration commands, and to save ![save icon](https://github.com/semuconsulting/PyGPSClient/blob/master/src/pygpsclient/resources/iconmonstr-save-14-24.png?raw=true) this recording to a file (as binary CFG-* messages). Saved files can be reloaded ![load icon](https://github.com/semuconsulting/PyGPSClient/blob/master/src/pygpsclient/resources/iconmonstr-folder-18-24.png?raw=true) and the configuration commands replayed ![play icon](https://github.com/semuconsulting/PyGPSClient/blob/master/src/pygpsclient/resources/iconmonstr-arrow-12-24.png?raw=true). This provides a means to easily reproduce a given sequence of configuration commands, or copy a saved configuration between compatible devices. The Configuration Load/Save/Record facility can accept configuration files in either binary UBX format (\*.ubx) or u-center text format (\*.txt). Files saved using the [ubxsave](#ubxsave) CLI utility (*installed via the `pygnssutils` library*) can also be reloaded and replayed. **Tip:** The contents of a binary config file can be reviewed using PyGPSClient's [file streaming facility](#filestream), *BUT* remember to set the `Msg Mode` in the Settings panel to `SET` rather than the default `GET` ![msgmode capture](https://github.com/semuconsulting/PyGPSClient/blob/master/images/msgmode.png?raw=true).
-1. Protocol Configuration panel (CFG-PRT) sets baud rate and inbound/outbound protocols across all available ports.
-1. Solution Rate panel (CFG-RATE) sets navigation solution interval in ms (e.g. 1000 = 1/second) and measurement ratio (ratio between the number of measurements and the number of navigation solutions, e.g. 5 = five measurements per navigation solution).
-1. For each of the panels above, clicking anywhere in the panel background will refresh the displayed information with the current configuration.
-1. Message Rate panel (CFG-MSG) sets message rates per port for UBX and NMEA messages. Message rate is relative to navigation solution frequency e.g. a message rate of '4' means 'every 4th navigation solution' (higher = less frequent).
-1. Generic configuration panel (CFG-*) providing structured updates for a range of legacy CFG- configuration commands for pre-Generation 9+ devices. Note: 'X' (byte) type attributes can be entered as integers or hexadecimal strings e.g. 522125312 or 0x1f1f0000.
-1. Configuration Interface widget (CFG-VALSET, CFG-VALDEL and CFG-VALGET) queries and sets configuration for [Generation 9+ devices](https://github.com/semuconsulting/pyubx2#configinterface) e.g. NEO-M9, ZED-F9P, etc.
-1. Preset Commands widget supports a variety of preset and user-defined commands - see [user defined presets](#userdefined)
-
-An icon to the right of each 'SEND' 
-![send icon](https://github.com/semuconsulting/PyGPSClient/blob/master/src/pygpsclient/resources/iconmonstr-arrow-12-24.png?raw=true) button indicates the confirmation status of the configuration command; 
-(pending i.e. awaiting confirmation ![pending icon](https://github.com/semuconsulting/PyGPSClient/blob/master/src/pygpsclient/resources/iconmonstr-time-6-24.png?raw=true), 
-confirmed ![confirmed icon](https://github.com/semuconsulting/PyGPSClient/blob/master/src/pygpsclient/resources/iconmonstr-check-mark-8-24.png?raw=true) or 
-warning ![warning icon](https://github.com/semuconsulting/PyGPSClient/blob/master/src/pygpsclient/resources/iconmonstr-warning-1-24.png?raw=true)). 
-
-**Note:**
-* The UBX protocol does not support synchronous command acknowledgement or unique confirmation IDs. Asynchronous command and poll acknowledgements and responses can take several seconds at high message transmission rates, or be discarded altogether if the device's transmit buffer is full (*txbuff-alloc error*). To ensure timely responses, try increasing the baud rate and/or temporarily reducing transmitted message rates using the configuration commands provided.
-* A warning icon (typically accompanied by an ACK-NAK response) is usually an indication that one or more of the commands sent is not supported by your receiver.
-
----
-## <a name="ntripconfig">NTRIP Client Facilities</a>
-
-![ntrip config widget screenshot](https://github.com/semuconsulting/PyGPSClient/blob/master/images/ntripconfig_widget.png?raw=true)
-
-The NTRIP Configuration utility allows users to receive and process NTRIP RTK Correction data from an NTRIP caster to achieve cm level location accuracy. The facility can be accessed by clicking ![NTRIP Client button](https://github.com/semuconsulting/PyGPSClient/blob/master/src/pygpsclient/resources/iconmonstr-antenna-4-24.png?raw=true) or selecting Menu..Options..NTRIP Configuration Dialog. 
-
-**Pre-Requisites:**
-
-- NTRIP-compatible GNSS receiver e.g. u-blox ZED-F9P
-- Internet access
-- URL of NTRIP caster
-- Login credentials for the NTRIP caster (where required)
-- Name of local MOUNTPOINT (if not using PyGPSClient's automatic mountpoint locator)
-
-**Instructions:**
-
-1. Enter the required NTRIP server URL (or IP address) and port (defaults to 2101). For services which require authorisation, enter your login username and password.
-1. To retrieve the sourcetable, leave the mountpoint field blank and click connect (*response may take a few seconds*). The required mountpoint may then be selected from the list, or entered manually. Where possible, `PyGPSClient` will automatically identify the closest mountpoint to the current location.
-1. For NTRIP services which require client position data via NMEA GGA sentences, select the appropriate sentence transmission interval in seconds. The default is 'None' (no GGA sentences sent). A value of 10 or 60 seconds is typical.
-1. If GGA sentence transmission is enabled, GGA sentences can either be populated from live navigation data (*assuming a receiver is connected and outputting valid position data*) or from fixed reference settings entered in the NTRIP configuration panel (latitude, longitude, elevation and geoid separation - all four reference settings must be provided).
-1. To connect to the NTRIP server, click ![connect icon](https://github.com/semuconsulting/PyGPSClient/blob/master/src/pygpsclient/resources/iconmonstr-media-control-48-24.png?raw=true). To disconnect, click ![disconnect icon](https://github.com/semuconsulting/PyGPSClient/blob/master/src/pygpsclient/resources/iconmonstr-media-control-50-24.png?raw=true).
-1. If NTRIP data is being successfully received, the banner '**dgps:**' status indicator should change to 'YES' and indicate the age and reference station of the correction data (where available) ![dgps status](https://github.com/semuconsulting/PyGPSClient/blob/master/images/dgps_status.png?raw=true). Note that DGPS status is typically maintained for up to 60 seconds after loss of correction signal.
-1. Some NTRIP services may output RTCM3 correction messages at a high rate, flooding the GUI console display. To suppress these messages in the console, de-select the 'RTCM' option in 'Protocols Shown' - the RTCM3 messages will continue to be processed in the background.
-
-Below is a illustrative NTRIP DGPS data log, showing:
-* Outgoing NMEA GPGGA (client position) sentence.
-* Incoming RTCM3 correction messages; in this case - 1006 (Ref station ARP (*DF003=2690*) with antenna height), 1008 (Antenna descriptor), 1033 (Receiver descriptor), 1075 (GPS MSM5), 1085 (GLONASS MSM5), 1095 (Galileo MSM5), 1125 (BeiDou MSM5) and 1230 (GLONASS Code-Phase Biases)
-* Corresponding UBX RXM-RTCM acknowledgements generated by the u-blox ZED-F9P receiver, confirming message type, valid checksum (*crcFailed=0*), successful use (*msgUsed=2*) and reference station ARP (*refStation=2690*). 
-
-![ntrip console screenshot](https://github.com/semuconsulting/PyGPSClient/blob/master/images/ntrip_consolelog.png?raw=true)
-
-**NB:** Please respect the terms and conditions of any remote NTRIP service used with this facility. For testing or evaluation purposes, consider deploying a local [SNIP LITE](https://www.use-snip.com/download/) server. *Inappropriate use of an NTRIP service may result in your account being blocked*.
-
----
-## <a name="spartnconfig">SPARTN Client Facilities</a>
-
-![spartn config widget screenshot](https://github.com/semuconsulting/PyGPSClient/blob/master/images/spartnconfig_widget.png?raw=true)
-
-The SPARTN Configuration utility allows users to receive and process SPARTN RTK Correction data from an IP or L-Band source to achieve cm level location accuracy. It provides three independent configuration sections, one for IP Correction (MQTT), one for L-Band Correction (e.g. D9S) and a third for the GNSS receiver (e.g. F9P). 
-
-**NB:** the SPARTN client utilises a new [`pyspartn`](https://github.com/semuconsulting/pyspartn) library. The `pyspartn.SPARTNReader` class will parse individual SPARTN messages from any binary stream containing *solely* SPARTN data e.g. an MQTT `/pp/ip` topic. The `pyspartn.SPARTNMessage` class is in Alpha and does not currently perform a full decode of SPARTN protocol messages; it basically decodes just enough information to identify message type/subtype, payload length and other key metadata.
-
-The facility can be accessed by clicking ![SPARTN Client button](https://github.com/semuconsulting/PyGPSClient/blob/master/src/pygpsclient/resources/iconmonstr-antenna-3-24.png?raw=true) or selecting Menu..Options..NTRIP Configuration Dialog.
-
-**Pre-Requisites:**
-
-1. IP Correction (MQTT Client):
-
-    - Internet access
-    - Subscription to relevant MQTT SPARTN location service e.g. u-blox / Thingstream PointPerfect, which should provide the following details:
-    - Server e.g. `pp.services.u-blox.com`
-    - Client ID (which can be stored as environment variable `MQTTCLIENTID`)
-    - Encryption certificate (`*.crt`) and key (`*.pem`) files. If these are placed in the user's HOME directory using the location service's standard naming convention, PyGPSClient will find them automatically.
-    - Region code e.g. `us`, `eu`
-    - A list of published topics. These typically include `/pp/ip/region` (binary SPARTN correction data for the selected region), `/pp/ubx/mga` (UBX MGA AssistNow ephemera data for each constellation) and `/pp/ubx/0236/ip` (UBX RXM-SPARTNKEY messages containing the decryption keys to be uploaded to the GNSS receiver).
-    - Python version <= 3.11. The [`paho-mqtt-python`](https://github.com/eclipse/paho.mqtt.python) library on which this function depends is not currently fully compatible with Python 3.12.beta releases.
-
-2. L-BAND Correction (D9* Receiver):
-
-    - SPARTN L-Band correction receiver e.g. u-blox NEO-D9S
-    - Suitable Inmarsat L-band antenna and good satellite reception on regional frequency (NB: standard GNSS antenna may not be suitable) 
-    - Subscription to L-Band location service e.g. u-blox / Thingstream PointPerfect, which should provide the following details:
-    - L-Band frequency; Search window; Use_serviceid?; Use_descrambling?; Use_prescrambling?; Service ID; Data Rate; Descrambler Init; Unique Word
-
-3. GNSS Receiver:
-
-    - SPARTN-compatible GNSS receiver e.g. u-blox ZED-F9P
-    - Subscription to either IP and/or L-Band location service(s) e.g. e.g. u-blox / Thingstream PointPerfect, which should provide the following details:
-    - Current and Next Encryption Keys in hexadecimal format; Valid From dates in YYYYMMDD format (keys normally valid for 4 week period).
-
-**Instructions:**
-
-The SPARTN client configuration can be loaded from a JSON file provided by the Location Service provider (e.g. u-blox / Thingstream) by clicking `Load Keys from JSON`. If the JSON file is valid, the Client ID, MQTT Server URL, Current and Next decryption keys and Valid from dates will be entered automatically.
-
-### IP Correction Configuration (MQTT)
-
-1. Enter your MQTT Client ID (or set it up beforehand as environment variable `MQTTCLIENTID`).
-1. Select the path to the MQTT `*.crt` and `*.pem` files provided by the location service (PyGPSClient will use the user's HOME directory by default).
-1. Select the required topics:
-    - IP (required) - this is the raw SPARTN correction data.
-    - MGA (optional) - this is Assist Now data as a UBX MGA message.
-    - SPARTNKEY (optional, recommended) - this is the SPARTN encryption keys as a UBX RXM-SPARTNKEY message.
-1. To connect to the MQTT server, select the Server URL, Client ID, Region and Topics and click ![connect icon](https://github.com/semuconsulting/PyGPSClient/blob/master/src/pygpsclient/resources/ethernet-1-24.png?raw=true). To disconnect, click ![disconnect icon](https://github.com/semuconsulting/PyGPSClient/blob/master/src/pygpsclient/resources/iconmonstr-media-control-50-24.png?raw=true).
-
-### L-Band Correction Configuration (D9*)
-
-1. To connect to the Correction receiver, select the receiver's port from the SPARTN dialog's Serial Port listbox and click ![connect icon](https://github.com/semuconsulting/PyGPSClient/blob/master/src/pygpsclient/resources/usbport-1-24.png?raw=true). To disconnect, click ![disconnect icon](https://github.com/semuconsulting/PyGPSClient/blob/master/src/pygpsclient/resources/iconmonstr-media-control-50-24.png?raw=true).
-1. Select the required Output Port - this is the port used to connect the Correction receiver to the GNSS receiver e.g. UART2 or I2C.
-1. If both Correction and GNSS receivers are connected to the same PyGPSClient workstation (e.g. via separate USB ports), it is possible to run the utility in Output Port = 'Passthough' mode, whereby the output data from the Correction receiver (UBX `RXM-PMP` messages) will be automatically passed through to the GNSS receiver by PyGPSClient, without the need to connect the two externally.
-1. To enable INF-DEBUG messages, which give diagnostic information about current L-Band reception, click 'Enable Debug?'.
-1. To save the configuration to the device's persistent storage (Battery-backed RAM, Flash or EEPROM), click 'Save Config?'.
-1. Once connected, click ![send button](https://github.com/semuconsulting/PyGPSClient/blob/master/src/pygpsclient/resources/iconmonstr-arrow-12-24.png?raw=true) to upload the configuration. The utility will send the relevant configuration command(s) to the Correction receiver and poll for an acknowledgement.
-
-### GNSS Receiver Configuration (F9*)
-
-1. Connect to the GNSS receiver first by clicking ![connect icon](https://github.com/semuconsulting/PyGPSClient/blob/master/src/pygpsclient/resources/usbport-1-24.png?raw=true) on the main PyGPSClient settings panel.
-1. Enter the current and next keys in hexadecimal format e.g. `0102030405060708090a0b0c0d0e0f10`. The keys are normally 16 bytes long, or 32 hexadecimal characters.
-1. Enter the supplied Valid From dates in `YYYYMMDD` format. **NB:** These are *Valid From* dates rather than *Expiry* dates. If the location service provides Expiry dates, subtract 4 weeks from these to get the Valid From dates.
-1. NB: if you are subscribing to the MQTT SPARTNKEY (`/pp/ubx/0236/ip`) topic, the key and date details will be entered automatically on receipt of a UBX RXM-SPARTNKEY message (which may take a few seconds after connecting). Alternatively, they can be uploaded from a JSON file.
-1. Select 'DGPS Timeout', 'Upload keys', 'Configure receiver' and 'Disable NMEA' options as required.
-1. To reduce traffic volumes, you can choose to disable NMEA messages from the receiver. A minimal set of UBX NAV messages will be enabled in their place.
-1. Click ![send button](https://github.com/semuconsulting/PyGPSClient/blob/master/src/pygpsclient/resources/iconmonstr-arrow-12-24.png?raw=true) to upload the configuration. The utility will send the relevant configuration command(s) to the receiver and poll for an acknowledgement.
-
-
-Below is a illustrative SPARTN DGPS data log, showing:
-* Incoming UBX MGA (Assist-Now) messages; in this case, MGA-GAL-EPH (Assist-Now Galileo ephemera data).
-* Incoming SPARTN correction messages; in this case - SPARTN-1X-GAD (geographic area definition) and SPARTN-1X-HPAC (high-precision atmosphere correction). 
-* Outgoing UBX RXM-COR confirmation messages from receiver showing that the SPARTN data has been received and decrypted OK.
-
-![spartn console screenshot](https://github.com/semuconsulting/PyGPSClient/blob/master/images/spartn_consolelog.png?raw=true)
----
-## <a name="socketserver">Socket Server / NTRIP Caster Facilities</a>
-
-The Socket Server / NTRIP Caster facility is capable of operating in either of two modes;
-1. SOCKET SERVER - an open, unauthenticated TCP socket server available to any socket client including, for example, another instance of PyGPSClient or the [`gnssdump` CLI utility](https://github.com/semuconsulting/pygnssutils#gnssdump). In this mode it will broadcast the host's currently connected GNSS data stream (NMEA, UBX, RTCM3). The default port is 50012.
-2. NTRIP CASTER - a simple implementation of an authenticated NTRIP caster available to any NTRIP client including, for example, the PyGPSClient NTRIP Client facility or the [`gnssntripclient` CLI utility](https://github.com/semuconsulting/pygnssutils#gnssntripclient). Login credentials for the NTRIP caster are set via PyGPSClient command line arguments `--ntripuser`, `--ntrippassword` or via host environment variables `PYGPSCLIENT_USER`, `PYGPSCLIENT_PASSWORD`. Default settings are as follows: bind address: 0.0.0.0, port: 2101, mountpoint: pygnssutils, user: anon, password: password.
-
-By default, the server/caster binds to the host address '0.0.0.0' (IPv4) or '::' (IPv6) i.e. all available IP addresses on the host machine. This can be overridden via the settings panel or a host environment variable `PYGPSCLIENT_BINDADDRESS`. A label on the settings panel indicates the number of connected clients, and the server/caster status is indicated in the topmost banner: open with no clients: ![transmit icon](https://github.com/semuconsulting/PyGPSClient/blob/master/src/pygpsclient/resources/iconmonstr-noclient-10-24.png?raw=true), open with clients: ![transmit icon](https://github.com/semuconsulting/PyGPSClient/blob/master/src/pygpsclient/resources/iconmonstr-transmit-10-24.png?raw=true).
-
-**Pre-Requisites:**
-
-1. Running in NTRIP CASTER mode is predicated on the host being connected to an RTK-compatible GNSS receiver (e.g. u-blox ZED-F9P) **operating in Base Station mode** (either `FIXED` or `SURVEY_IN`) and outputting the requisite RTCM3 message types (1005, 1077, 1087, 1097, 1127 and 1230). 
-1. It may be necessary to add a firewall rule on the host and/or client machine to allow remote traffic on the specified address:port.
-
-**Instructions:**
-
-**SOCKET SERVER MODE**
-
-1. Select SOCKET SERVER mode and (if necessary) enter the host IP address and port.
-1. Check the Socket Server/NTRIP Caster checkbox to activate the server.
-1. To stop the server, uncheck the checkbox.
-
-**NTRIP CASTER MODE**
-
-1. Select NTRIP CASTER mode and (if necessary) enter the host IP address and port.
-1. An additional expandable panel is made available to allow the user to configure a connected RTK-compatible u-blox receiver (e.g. ZED-F9P) to operate in either `FIXED` or `SURVEY-IN` Base Station mode (*NB: parameters can only be amended while the caster is stopped*). If 'Configure Base Station' is checked, the selected configuration will be applied to the connected receiver once the caster is activated. 
-1. NMEA messages can be suppressed by checking 'Disable NMEA'. A minimum set of UBX messages will be output in their place.
-1. Check the Socket Server/NTRIP Caster checkbox to activate the caster.
-1. To stop the caster, uncheck the checkbox.
-
-### <a name="basestation">Base Station Configuration</a>
-
-| Configuration Settings | Base Station Mode    |
-|------------------------------------------------------|---------------------------------------------------------|
-| ![basestation config](https://github.com/semuconsulting/PyGPSClient/blob/master/images/basestation_fixed.png?raw=true) | **FIXED**. In this mode, the known base station coordinates (*Antenna Reference Point or ARP*) are specified in either LLH or ECEF (X,Y,Z) format. The coordinates are pre-populated with the receiver's current navigation solution (if available), but these can (and normally should) be overridden with accurately surveyed values. If the coordinates are accepted, the UBX Fix status will change to `TIME ONLY` and the receiver will start outputting RTCM `1005` (*ARP location*) messages.|
-| ![basestation config](https://github.com/semuconsulting/PyGPSClient/blob/master/images/basestation_svin.png?raw=true)  | **SURVEY-IN**. In this mode, the base station coordinates are derived from the receiver's current navigation solution, provided the prescribed level of accuracy is met within the specified survey duration. If the survey is successful, the UBX NAV-SVIN monitoring message will indicate `valid=1, active=0`, the UBX Fix status will change to `TIME ONLY` and the receiver will start outputting RTCM `1005` (*ARP location*) messages. 
-| ![basestation config](https://github.com/semuconsulting/PyGPSClient/blob/master/images/basestation_off.png?raw=true)  | **DISABLED**. Disable base station operation.
-
----
-## <a name="gpxviewer">GPX Track Viewer</a>
-
-![gpxviewer screenshot](https://github.com/semuconsulting/PyGPSClient/blob/master/images/gpxviewer.png?raw=true)
-
-*GPX Track Viewer screenshot*
-
-The GPX Track Viewer can display any valid GPX file containing trackpoints (`<trkpt>..</trkpt>` elements). The map display requires a free [MapQuest API key](#mapquestapi). The Y axis scales will reflect the current choice of units (metric or imperial). Click ![refresh icon](https://github.com/semuconsulting/PyGPSClient/blob/master/src/pygpsclient/resources/iconmonstr-refresh-lined-24.png?raw=true) to refresh the display after any changes (e.g. resizing, zooming or change of units).
-
----
-## <a name="installation">Installation</a>
-
-In the following, `python3` & `pip` refer to the Python 3 executables. You may need to type 
-`python` or `pip3`, depending on your particular environment. It is recommended that 
-the Python 3 scripts (bin) and site_packages directories are included in your PATH 
-(*most standard Python 3 installation packages will do this automatically if you select the 'Add to PATH' option during installation*).
-
-NB: if you're installing onto a 32-bit Linux platform (e.g. Raspberry Pi OS 32), there may be additional installation steps - see note*³* below.
-
-### Platform Dependencies
-
-- Python >= 3.8
-- Tk (tkinter) >= 8.6*¹*
-- Screen resolution >= 800 x 600; Ideally >= 1400 x 900, though the main application window is resizeable and reconfigurable.
-
-On Windows and MacOS, pip, tkinter and the necessary imaging libraries are included with the official [Python.org](https://www.python.org/downloads/) installation package.  On some Linux distributions like Ubuntu 18+ and Raspberry Pi OS, they may need to be installed separately*²*, e.g.:
-
-```shell
-sudo apt install python3-pip python3-tk python3-pil python3-pil.imagetk
-```
-
-*¹* The version of Python supplied with most Apple MacOS platforms includes a [deprecated version of tkinter](https://www.python.org/download/mac/tcltk/) (8.5). Use an official [Python.org](https://www.python.org/downloads/) installation package instead.
-
-*²* If you're compiling the latest version of Python 3 from source, you may also need to install tk-dev (or a similarly named package e.g. tk-devel) first. Refer to http://wiki.python.org/moin/TkInter for further details:
-
-```shell
-sudo apt install tk-dev
-```
-
-<<<<<<< HEAD
-*³* On some 32-bit Linux platforms (e.g. Raspberry Pi OS 32), it may be necessary to [install Rust compiler support](https://www.rust-lang.org/tools/install) and some [additional build dependencies](https://cryptography.io/en/latest/installation/) in order to install the `cryptography` library which PyGPSClient depends on to decrypt SPARTN messages (see [Discussion](https://github.com/semuconsulting/PyGPSClient/discussions/83)):
-=======
-*³* On some 32-bit Linux platforms (e.g. Raspberry Pi OS 32), it may be necessary to [install Rust compiler support](https://www.rust-lang.org/tools/install) and some [additional build dependencies](https://cryptography.io/en/latest/installation/) in order to install the `cryptography` library which PyGPSClient depends on to decrypt SPARTN messages (see [Discussion](https://github.com/semuconsulting/PyGPSClient/discussions/83) and also [pyspartn cryptography installation notes](https://github.com/semuconsulting/pyspartn/tree/main/cryptography_installation#readme)):
->>>>>>> f365f436
-
-```shell
-curl --proto '=https' --tlsv1.2 -sSf https://sh.rustup.rs | sh
-sudo apt-get install build-essential libssl-dev libffi-dev python3-dev pkg-config
-```
-
-### User Privileges
-
-To access the serial port on most Linux platforms, you will need to be a member of the 
-`tty` and/or `dialout` groups. Other than this, no special privileges are required.
-
-```shell
-usermod -a -G tty myuser
-```
-
-### 1. Install using pip
-
-![Python version](https://img.shields.io/pypi/pyversions/PyGPSClient.svg?style=flat)
-[![PyPI version](https://img.shields.io/pypi/v/PyGPSClient.svg?style=flat)](https://pypi.org/project/PyGPSClient/)
-![PyPI downloads](https://img.shields.io/pypi/dm/PyGPSClient.svg?style=flat)
-
-The easiest way to install the latest version of `PyGPSClient` is with
-[pip](http://pypi.python.org/pypi/pip/):
-
-```shell
-python3 -m pip install --upgrade pygpsclient
-```
-
-If required, `PyGPSClient` can also be installed into a virtual environment, e.g.:
-
-```shell
-python3 -m pip install --user --upgrade virtualenv
-python3 -m virtualenv env
-source env/bin/activate (or env\Scripts\activate on Windows)
-(env) python3 -m pip install --upgrade pygpsclient
-...
-deactivate
-```
-
-To run the application, if the Python 3 scripts (bin) directory is in your PATH, simply type (all lowercase): 
-```shell
-pygpsclient
-```
-
-`pygpsclient` also accepts optional command line arguments for a variety of configurable parameters. Type the following for help:
-```shell
-pygpsclient -h
-```
-
-If desired, you can add a shortcut to this command to your desktop or favourites menu.
-
-Alternatively, if the Python 3 site_packages are in your PATH, you can type (all lowercase): 
-```shell
-python3 -m pygpsclient
-```
-
-**NB:** If the Python 3 scripts (bin) or site_packages directories are *not* in your PATH, you will need to add the fully-qualified path to `pygpsclient` in the commands above.
-
-**Tip:** to find the site_packages location, type:
-```shell
-python3 -m pip show pygpsclient
-``` 
-and look for the `Location:` entry in the response, e.g.
-
-- Linux: `Location: /home/username/.local/lib/python3.11/site-packages`
-- MacOS: `Location: /Library/Frameworks/Python.framework/Versions/3.11/lib/python3.11/site-packages`
-- Windows: `Location: c:\users\username\appdata\roaming\python\python311\lib\site-packages`
-
-**Tip:** To create an application launcher for Linux distributions like Ubuntu, create a text file named `pygpsclient.desktop` with the following content (*edited for your particular environment*) and copy this to the `/home/user/.local/share/applications` folder, e.g.
-
-```
-[Desktop Entry]
-Type=Application
-Terminal=false
-Name=PyGPSClient
-Icon=/home/user/.local/lib/python3.11/site-packages/pygpsclient/resources/pygpsclient.ico
-Exec=/home/user/.local/bin/pygpsclient
-```
-
-**Tip:** To create an application launcher for MacOS, use MacOS's Automator tool to create a "Run Shell Script" application and save this as `PyGPSClient.app`, e.g.
-
-Shell: /bin/zsh
-```
-/Library/Frameworks/Python.framework/Versions/3.11/bin/pygpsclient
-```
-
-To assign an icon to this application, right-click on the `PyGPSClient` entry in the Applications folder, select "Get Info" and drag-and-drop the pygpsclient.ico image file from the site-packages folder (e.g. "/Library/Frameworks/Python.framework/Versions/3.11/lib/python3.11/site-packages/pygpsclient/resources/pygpsclient.ico") to the default application icon at the top left.
-
-
-### 2. Manual installation
-
-The following Python libraries are required (these will be installed automatically if using pip to install PyGPSClient):
-
-```shell
-python3 -m pip install --upgrade Pillow pygnssutils pyserial pyspartn requests 
-```
-
-To install PyGPSClient manually, download and unzip this repository and run:
-
-```shell
-python3 -m /path_to_folder/foldername/pygpsclient
-```
-
-e.g. if you downloaded and unzipped to a folder named `PyGPSClient-1.3.26`, run: 
-
-```shell
-python3 -m /path_to_folder/PyGPSClient-1.3.26/pygpsclient
-```
-
----
-## <a name="mapquestapi">MapQuest API Key</a>
-
-**Pre-Requisites:**
-
-To use the optional dynamic web-based mapview or GPX Track Viewer facilities, you need to request and install a 
-free [MapQuest API key](https://developer.mapquest.com/user/login/sign-up) (*no payment details required*).
-The free edition of this API allows for up to 15,000 transactions/month (roughly 500/day) on a non-commercial basis.
-For this reason, the map refresh rate is intentionally limited to 1/minute* to avoid exceeding the free transaction
-limit under normal use. **NB:** this facility is *not* intended to be used for real time navigational purposes.
-
-**Instructions:**
-
-Once you have received the API key (a 32-character alphanumeric string), you can either:
-
-1. Create an environment variable named `MQAPIKEY` (all upper case) and set this to the API key value. It is recommended 
-that this is a User variable rather than a System/Global variable.
-2. Copy it to the `mqapikey:` value in your json configuration file (see example provided).
-3. Pass it via command line argument `--mqapikey`.
-
-*The web map refresh rate can be amended if required by changing the `mapupdateinterval:` value in your json configuration file.
-
----
-## <a name="userdefined">User Defined Presets</a>
-
-The UBX Configuration Dialog includes the facility to send user-defined UBX configuration messages or message sequences to the receiver. These can be set up by adding
-appropriate comma-delimited message descriptions and payload definitions to the `ubxpresets:` list in your json configuration file (see example provided). The message definition comprises a free-format text description (*avoid embedded commas*) 
-followed by one or more [pyubx2 UBXMessage constructors](https://pypi.org/project/pyubx2/), i.e. 
-1. message class as a string e.g. `CFG` (must be a valid class from pyubx2.UBX_CLASSES)
-2. message id as a string e.g. `CFG-MSG` (must be a valid id from pyubx2.UBX_MSGIDS)
-3. payload as a hexadecimal string e.g. `f004010100010100` (leave blank for null payloads e.g. most POLL messages)
-4. mode as an integer (`1` = SET, `2` = POLL)
-
-(payload as hex string can be obtained from a `UBXMessage` created using the [pyubx2 library](https://pypi.org/project/pyubx2/) thus: ```msg.payload.hex()```)
-
-Multiple commands can be concatenated on a single line. Illustrative examples are shown below:
-
-```
-	"ubxpresets": [
-		"Force HOT Reset (!!! Will require reconnection !!!), CFG, CFG-RST, 00000000, 1",
-		"Force WARM Reset (!!! Will require reconnection !!!), CFG, CFG-RST, 00010000, 1",
-		"Force COLD Reset (!!! Will require reconnection !!!), CFG, CFG-RST, ffff0000, 1",
-		"Stop GNSS, CFG, CFG-RST, 00000800, 1",
-		"Start GNSS, CFG, CFG-RST, 00000900, 1",
-		"Enable NMEA UBX00 & UBX03 sentences, CFG, CFG-MSG, f100010100010100, 1, CFG, CFG-MSG, f103010100010100, 1",
-		"Poll NEO-9 UART1/2 baud rates, CFG, CFG-VALGET, 000000000100524001005340, 2",
-		"Poll NEO-9 Message Rates, CFG, CFG-VALGET, 00000000ffff9120, 2, CFG, CFG-VALGET, 00004000ffff9120, 2, CFG, CFG-VALGET, 00008000ffff9120, 2",
-		"Set ZED-F9P RTCM3 MSGOUT Basestation, CFG, CFG-VALSET, 00010000c002912001cf02912001d4029120011b03912001d902912001060391200101039120018403912001, 1",
-		"Set ZED-F9P to Survey-In Timing Mode Basestation, CFG, CFG-VALSET, 0001000001000320011100034070110100100003405a0000008b00912001, 1",
-		"Poll Receiver Software Version, MON, MON-VER, , 2",
-		"Poll Datum, CFG, CFG-DAT, , 2",
-		"Poll GNSS config, CFG, CFG-GNSS, , 2",
-		"Poll NMEA config, CFG, CFG-NMEA, , 2",
-		"Poll Satellite-based Augmentation, CFG, CFG-SBAS, , 2",
-		"Poll Receiver Management, CFG, CFG-RXM, , 2",
-		"Poll RXM-SPARTN-KEY, RXM, RXM-SPARTN-KEY, , 2",
-		"Poll RXM-COR, RXM, RXM-COR, , 2",
-		"Poll Navigation Mode, CFG, CFG-NAV5, , 2",
-		"Poll Expert Navigation mode, CFG, CFG-NAVX5, , 2",
-		"Poll Geofencing, CFG, CFG-GEOFENCE, , 2",
-		"Poll Timepulse, CFG, CFG-TP5, , 2",
-		"Set NEO-M8T Timepulse to 8 MHz, CFG, CFG-TP5, 000100003200000000127a0000127a003200000032000000000000006f000000, 1",
-	]
-```
-
----
-## <a name="cli">Command Line Utilities</a>
-
-The `pygnssutils` library which underpins many of the functions in `PyGPSClient` also incorporates command line versions of these functions:
-
-1. `gnssdump` CLI utility. This is essentially a configurable input/output wrapper around the [`pyubx2.UBXReader`](https://github.com/semuconsulting/pyubx2#reading) class with flexible message formatting and filtering options for NMEA, UBX and RTCM3 protocols.
-1. `gnssserver` CLI utility. This implements a TCP Socket Server for GNSS data streams which is also capable of being run as a simple NTRIP Server.
-1. `gnssntripclient` CLI utility. This implements a simple NTRIP Client which receives RTCM3 correction data from an NTRIP Server and (optionally) sends this to a
-designated output stream.
-1. `gnssmqttclient` CLI utility. This implements a simple SPARTN IP (MQTT) Client which receives SPARTN and UBX correction data from a SPARTN IP location service (e.g. u-blox / Thingstream PointPerfect) and (optionally) sends this to a designated output stream.
-1. <a name="ubxsave">`ubxsave` CLI utility</a>. This saves a complete set of configuration data from any Generation 9+ u-blox device (e.g. NEO-M9N or ZED-F9P) to a file. The file can then be reloaded to any compatible device using the `ubxload` utility.
-1. `ubxload` CLI utility. This reads a file containing binary configuration data and loads it into any compatible Generation 9+ u-blox device (e.g. NEO-M9N or ZED-F9P).
-1. `ubxsetrate` CLI utility. A simple utility which sets NMEA or UBX message rates on u-blox GNSS receivers.
-
-For further details, refer to the `pygnssutils` homepage at [https://github.com/semuconsulting/pygnssutils](https://github.com/semuconsulting/pygnssutils).
-
----
-## <a name="license">License</a>
-
-![License](https://img.shields.io/github/license/semuconsulting/PyGPSClient.svg)
-
-BSD 3-Clause License
-
-Copyright &copy; 2020, SEMU Consulting
-All rights reserved.
-
-Application icons from [iconmonstr](https://iconmonstr.com/license/) &copy;.
-
----
-## <a name="author">Author Information</a>
-
-semuadmin@semuconsulting.com
-
-[![Discord general channel](https://img.shields.io/badge/contact-me-blue?logo=discord&logoColor=white)](https://discord.gg/BNKjSbYAmr)
-
-`PyGPSClient` is maintained entirely by unpaid volunteers. It receives no funding from advertising or corporate sponsorship. If you find the utility useful, a small donation would be greatly appreciated!
-
-[![Donations](https://www.paypalobjects.com/en_GB/i/btn/btn_donate_LG.gif)](https://www.paypal.com/donate/?business=UL24WUA4XHNRY&no_recurring=0&item_name=The+SEMU+GNSS+Python+libraries+are+maintained+entirely+by+unpaid+volunteers.+All+donations+are+greatly+appreciated.&currency_code=GBP)
+
+# PyGPSClient
+
+[Current Status](#currentstatus) |
+[Installation](#installation) |
+[Instructions](#instructions) |
+[UBX Configuration](#ubxconfig) |
+[NTRIP Client](#ntripconfig) |
+[SPARTN Client](#spartnconfig) |
+[Socket Server / NTRIP Caster](#socketserver) |
+[GPX Track Viewer](#gpxviewer) |
+[Mapquest API Key](#mapquestapi) |
+[User-defined Presets](#userdefined) |
+[CLI Utilities](#cli) |
+[License](#license) |
+[Author Information](#author)
+
+PyGPSClient is a free, open-source, multi-platform graphical GNSS/GPS testing, diagnostic and UBX &copy; (u-blox &trade;) device configuration application written entirely in Python and tkinter. 
+* Runs on any platform which supports a Python 3 interpreter (>=3.8) and tkinter (>=8.6) GUI framework, including Windows, MacOS, Linux and Raspberry Pi OS.
+* Supports NMEA, UBX, RTCM3, NTRIP and SPARTN protocols.
+* Capable of reading from a variety of GNSS data streams: Serial (USB / UART), Socket (TCP / UDP), binary datalog file/terminal capture and u-center recording.
+* Configurable GUI with user-selectable and resizable widgets.
+* Supports data logging in parsed, binary and hexadecimal formats.
+* Supports track recording and display in GPX format.
+* Can serve as an [NTRIP base station](#basestation) with a compatible receiver (e.g. ZED-F9P).
+* While not intended to be a direct replacement, the application supports most of the UBX monitoring and configuration functionality in u-blox's Windows-only [u-center &copy;](https://www.u-blox.com/en/product/u-center) tool.
+
+![full app screenshot ubx](https://github.com/semuconsulting/PyGPSClient/blob/master/images/app.png?raw=true)
+
+*Screenshot showing mixed-protocol stream from u-blox ZED-F9P receiver, using PyGPSClient's [NTRIP Client](#ntripconfig) to achieve >= 3cm accuracy*
+
+The application can be installed using the standard `pip` Python package manager - see [installation instructions](#installation) below.
+
+---
+## <a name="currentstatus">Current Status</a>
+
+![Status](https://img.shields.io/pypi/status/PyGPSClient) 
+![Release](https://img.shields.io/github/v/release/semuconsulting/PyGPSClient)
+![Build](https://img.shields.io/github/actions/workflow/status/semuconsulting/PyGPSClient/main.yml?branch=master)
+![Release Date](https://img.shields.io/github/release-date/semuconsulting/PyGPSClient)
+![Last Commit](https://img.shields.io/github/last-commit/semuconsulting/PyGPSClient)
+![Contributors](https://img.shields.io/github/contributors/semuconsulting/PyGPSClient.svg)
+![Open Issues](https://img.shields.io/github/issues-raw/semuconsulting/PyGPSClient)
+
+The PyGPSClient home page is at [PyGPSClient](https://github.com/semuconsulting/PyGPSClient). For a general overview of GNSS, DGPS, RTK, NTRIP and SPARTN technologies and terminology, refer to [GNSS Positioning - A Reviser](https://www.semuconsulting.com/gnsswiki/).
+
+Sphinx API Documentation in HTML format is available at [https://www.semuconsulting.com/pygpsclient](https://www.semuconsulting.com/pygpsclient).
+
+Contributions welcome - please refer to [CONTRIBUTING.MD](https://github.com/semuconsulting/PyGPSClient/blob/master/CONTRIBUTING.md).
+
+[Bug reports](https://github.com/semuconsulting/PyGPSClient/blob/master/.github/ISSUE_TEMPLATE/bug_report.md) and [Feature requests](https://github.com/semuconsulting/PyGPSClient/blob/master/.github/ISSUE_TEMPLATE/feature_request.md) - please use the templates provided. For general queries and advice, post a message to one of the [PyGPSClient Discussions](https://github.com/semuconsulting/PyGPSClient/discussions) channels.
+
+This is an independent project and we have no affiliation whatsoever with u-blox.
+
+---
+## <a name="instructions">Instructions</a>
+
+1. To connect to a GNSS receiver via USB or UART port, select the device from the listbox, set the appropriate serial connection parameters and click 
+![connect icon](https://github.com/semuconsulting/PyGPSClient/blob/master/src/pygpsclient/resources/usbport-1-24.png?raw=true). The application will endeavour to pre-select a recognised GNSS/GPS device but this is platform and device dependent. Press the ![refresh](https://github.com/semuconsulting/PyGPSClient/blob/master/src/pygpsclient/resources/iconmonstr-refresh-6-16.png?raw=true) button to refresh the list of connected devices at any point. `Rate bps` (baud rate) is typically the only setting that might need adjusting, but tweaking the `timeout` setting may improve performance on certain platforms. The `Msg Mode` parameter defaults to `GET` i.e., periodic or poll response messages *from* a receiver. If you wish to parse streams of command or poll messages being sent *to* a receiver, set the `Msg Mode` to `SET` or `POLL`. A default user-defined serial port can also be passed via the environment variable `PYGPSCLIENT_USERPORT` or as a command line argument `--userport /dev/tty12345`.
+1. To connect to a TCP or UDP socket, enter the server URL and port, select the protocol (defaults to TCP) and click 
+![connect socket icon](https://github.com/semuconsulting/PyGPSClient/blob/master/src/pygpsclient/resources/ethernet-1-24.png?raw=true).
+1. To stream from a previously-saved <a name="filestream">binary datalog file</a>, click 
+![connect-file icon](https://github.com/semuconsulting/PyGPSClient/blob/master/src/pygpsclient/resources/binary-1-24.png?raw=true) and select the file type (`*.log, *.ubx, *.*`) and path. PyGPSClient datalog files will be named e.g. `pygpsdata-20220427114802.log`, but any binary dump of an GNSS receiver output is acceptable, including `*.ubx` files produced by u-center.
+1. To disconnect from the data stream, click
+![disconnect icon](https://github.com/semuconsulting/PyGPSClient/blob/master/src/pygpsclient/resources/iconmonstr-media-control-50-24.png?raw=true).
+1. Protocols Shown - Select which protocols to display; NMEA, UBX and/or RTCM3 (NB: this only changes the displayed protocols - to change the actual protocols output by the receiver, use the [UBX Configuration Dialog](#ubxconfig)).
+1. Position Format and Units - Change the displayed position (D.DD / D.M.S / D.M.MM / ECEF) and unit (metric/imperial) formats.
+1. Map Type - Select from "world", "map" or "sat" (*"map" and "sat" types require an Internet connection and free [Mapquest API Key](#mapquestapi)*).
+1. Show Unused Satellites - Include or exclude satellites that are not used in the navigation solution (e.g. because their signal level is too low) from the graph and sky view panels.
+1. DataLogging - Turn Data logging in the selected format on or off. You will be prompted to select the directory into which timestamped log files are saved.
+1. GPX Track - Turn track recording (in GPX format) on or off. You will be prompted to select the directory into which timestamped track files are saved.
+1. To save the current configuration to a file, go to File..Save Configuration.
+1. To load a saved configuration file, go to File..Load Configuration. The default configuration file location is `$HOME/pygpsclient.json`.
+
+1. [Socket Server / NTRIP Caster](#socketserver) facility with two modes of operation: (a) open, unauthenticated Socket Server or (b) NTRIP Caster (mountpoint = `pygnssutils`).
+1. [UBX Configuration Dialog](#ubxconfig), with the ability to send a variety of UBX CFG configuration commands to u-blox GNSS devices. This includes the facility to add **user-defined commands or command sequences** - see instructions under [user-defined presets](#userdefined) below. To display the UBX Configuration Dialog (*only functional when connected to a UBX GNSS device via serial port*), click
+![gear icon](https://github.com/semuconsulting/PyGPSClient/blob/master/src/pygpsclient/resources/iconmonstr-gear-2-24.png?raw=true), or go to Menu..Options..UBX Configuration Dialog.
+1. [NTRIP Client](#ntripconfig) facility with the ability to connect to a specified NTRIP caster, parse the incoming RTCM3 data and feed this data to a compatible GNSS receiver (*requires an Internet connection and access to an NTRIP caster and local mountpoint*). To display the NTRIP Client Configuration Dialog (*requires Internet connection*), click
+![ntrip icon](https://github.com/semuconsulting/PyGPSClient/blob/master/src/pygpsclient/resources/iconmonstr-antenna-4-24.png?raw=true), or go to Menu..Options..NTRIP Configuration Dialog.
+1. [SPARTN Client](#spartnconfig) facility with the ability to configure an IP or L-Band SPARTN Correction source and SPARTN-compatible GNSS receiver (e.g. ZED-F9P) and pass the incoming correction data to the GNSS receiver (*requires an Internet connection and access to a SPARTN location service*). To display the SPARTN Client Configuration Dialog (*may require Internet connection*), click ![spartn icon](https://github.com/semuconsulting/PyGPSClient/blob/master/src/pygpsclient/resources/iconmonstr-antenna-3-24.png?raw=true), or go to Menu..Options..SPARTN Configuration Dialog.
+1. [GPX Track Viewer](#gpxviewer) utility with elevation and speed profiles and track metadata (*requires an Internet connection and free 
+[MapQuest API Key](https://developer.mapquest.com/user/login/sign-up)*). To display the GPX Track viewer, go to Menu..Options..GPX Track Viewer.
+
+
+| User-selectable 'widgets' | To show or hide the various widgets, go to Menu..View and click on the relevant hide/show option. |
+|---------------------------|---------------------------------------------------------------------------------------------------|
+|![banner widget](https://github.com/semuconsulting/PyGPSClient/blob/master/images/banner_widget.png?raw=true)| Expandable banner showing key navigation status information. To expand or collapse the banner or serial port configuration widgets, click the ![expand icon](https://github.com/semuconsulting/PyGPSClient/blob/master/src/pygpsclient/resources/iconmonstr-arrow-80-16.png?raw=true)/![expand icon](https://github.com/semuconsulting/PyGPSClient/blob/master/src/pygpsclient/resources/iconmonstr-triangle-1-16.png?raw=true) buttons. |
+|![console widget](https://github.com/semuconsulting/PyGPSClient/blob/master/images/console_widget.png?raw=true)| Configurable serial console widget showing incoming GNSS, NTRIP and SPARTN data streams in either parsed, binary or tabular hexadecimal formats. Supports user-configurable color tagging of selected strings for easy identification. Color tags are loaded from the `colortag:` value (`0` = disable, `1` = enable) and `colortags:` list (`[string, color]` pairs) in your json configuration file (see example provided). NB: color tagging does impose a small performance overhead - turning it off will improve console response times at very high transaction rates.|
+|![skyview widget](https://github.com/semuconsulting/PyGPSClient/blob/master/images/skyview_widget.png?raw=true)| Skyview widget showing current satellite visibility and position (elevation / azimuth). Satellite icon borders are colour-coded to distinguish between different GNSS constellations. For consistency between NMEA and UBX data sources, will display GLONASS NMEA SVID (65-96) rather than slot (1-24). |
+|![graphview widget](https://github.com/semuconsulting/PyGPSClient/blob/master/images/graphview_widget.png?raw=true)| Graphview widget showing current satellite reception (carrier-to-noise ratio or cnr). Double-click to toggle legend. |
+|![static map](https://github.com/semuconsulting/PyGPSClient/blob/master/images/staticmap.png?raw=true)| Static Mercator world map showing current global location. |
+|![webmap widget](https://github.com/semuconsulting/PyGPSClient/blob/master/images/webmap_widget.png?raw=true)| Dynamic, scalable web map via MapQuest API (*requires an Internet connection and free [Mapquest API Key](#mapquestapi)*). Left Click +/- to zoom in or out. Right click +/- to zoom in or out to maximum extent. By default, the web map will automatically refresh every 60 seconds (*indicated by a small timer icon at the top left*). The default refresh rate can be amended by changing the `mapupdateinterval:` value in your json configuration file, but **NB** the facility is not intended to be used for real-time navigation. Double-click anywhere in the map to immediately refresh. |
+|![spectrum widget](https://github.com/semuconsulting/PyGPSClient/blob/master/images/spectrum_widget.png?raw=true)| Spectrum widget showing a spectrum analysis chart (*GNSS receiver must be capable of outputting UBX MON-SPAN messages*). Clicking anywhere in the spectrum chart will display the frequency and decibel reading at that point. Double-clicking anywhere in the chart will toggle the GNSS frequency band markers (L1, G2, etc.) on or off. |
+|![sysmon widget](https://github.com/semuconsulting/PyGPSClient/blob/master/images/sysmon_widget.png?raw=true)| System Monitor widget showing device cpu, memory and I/O utilisation (*GNSS receiver must be capable of outputting UBX MON-SYS and/or MON-COMMS messages*). Tick checkbox to toggle between actual (cumulative) I/O stats and pending I/O. |
+|![scatterplot widget](https://github.com/semuconsulting/PyGPSClient/blob/master/images/scatterplot_widget.png?raw=true)| Scatterplot widget showing variability in position reporting over time. Double-click to clear existing plot. |
+
+---
+## <a name="ubxconfig">UBX Configuration Facilities</a>
+
+![ubxconfig widget screenshot](https://github.com/semuconsulting/PyGPSClient/blob/master/images/ubxconfig_widget.png?raw=true)
+
+**Pre-Requisites:**
+
+- u-blox GNSS receiver e.g. u-blox NEO-M8S, ZED-F9P, etc. connected to the workstation via USB or UART port.
+
+**Instructions:**
+
+The UBX Configuration Dialog currently provides the following UBX configuration panels:
+1. Version panel shows current device hardware/firmware versions (*via MON-VER and MON-HW polls*).
+1. CFG Configuration Load/Save/Record facility. This allows users to record ![record icon](https://github.com/semuconsulting/PyGPSClient/blob/master/src/pygpsclient/resources/iconmonstr-record-24.png?raw=true) a sequence of UBX CFG configuration commands, and to save ![save icon](https://github.com/semuconsulting/PyGPSClient/blob/master/src/pygpsclient/resources/iconmonstr-save-14-24.png?raw=true) this recording to a file (as binary CFG-* messages). Saved files can be reloaded ![load icon](https://github.com/semuconsulting/PyGPSClient/blob/master/src/pygpsclient/resources/iconmonstr-folder-18-24.png?raw=true) and the configuration commands replayed ![play icon](https://github.com/semuconsulting/PyGPSClient/blob/master/src/pygpsclient/resources/iconmonstr-arrow-12-24.png?raw=true). This provides a means to easily reproduce a given sequence of configuration commands, or copy a saved configuration between compatible devices. The Configuration Load/Save/Record facility can accept configuration files in either binary UBX format (\*.ubx) or u-center text format (\*.txt). Files saved using the [ubxsave](#ubxsave) CLI utility (*installed via the `pygnssutils` library*) can also be reloaded and replayed. **Tip:** The contents of a binary config file can be reviewed using PyGPSClient's [file streaming facility](#filestream), *BUT* remember to set the `Msg Mode` in the Settings panel to `SET` rather than the default `GET` ![msgmode capture](https://github.com/semuconsulting/PyGPSClient/blob/master/images/msgmode.png?raw=true).
+1. Protocol Configuration panel (CFG-PRT) sets baud rate and inbound/outbound protocols across all available ports.
+1. Solution Rate panel (CFG-RATE) sets navigation solution interval in ms (e.g. 1000 = 1/second) and measurement ratio (ratio between the number of measurements and the number of navigation solutions, e.g. 5 = five measurements per navigation solution).
+1. For each of the panels above, clicking anywhere in the panel background will refresh the displayed information with the current configuration.
+1. Message Rate panel (CFG-MSG) sets message rates per port for UBX and NMEA messages. Message rate is relative to navigation solution frequency e.g. a message rate of '4' means 'every 4th navigation solution' (higher = less frequent).
+1. Generic configuration panel (CFG-*) providing structured updates for a range of legacy CFG- configuration commands for pre-Generation 9+ devices. Note: 'X' (byte) type attributes can be entered as integers or hexadecimal strings e.g. 522125312 or 0x1f1f0000.
+1. Configuration Interface widget (CFG-VALSET, CFG-VALDEL and CFG-VALGET) queries and sets configuration for [Generation 9+ devices](https://github.com/semuconsulting/pyubx2#configinterface) e.g. NEO-M9, ZED-F9P, etc.
+1. Preset Commands widget supports a variety of preset and user-defined commands - see [user defined presets](#userdefined)
+
+An icon to the right of each 'SEND' 
+![send icon](https://github.com/semuconsulting/PyGPSClient/blob/master/src/pygpsclient/resources/iconmonstr-arrow-12-24.png?raw=true) button indicates the confirmation status of the configuration command; 
+(pending i.e. awaiting confirmation ![pending icon](https://github.com/semuconsulting/PyGPSClient/blob/master/src/pygpsclient/resources/iconmonstr-time-6-24.png?raw=true), 
+confirmed ![confirmed icon](https://github.com/semuconsulting/PyGPSClient/blob/master/src/pygpsclient/resources/iconmonstr-check-mark-8-24.png?raw=true) or 
+warning ![warning icon](https://github.com/semuconsulting/PyGPSClient/blob/master/src/pygpsclient/resources/iconmonstr-warning-1-24.png?raw=true)). 
+
+**Note:**
+* The UBX protocol does not support synchronous command acknowledgement or unique confirmation IDs. Asynchronous command and poll acknowledgements and responses can take several seconds at high message transmission rates, or be discarded altogether if the device's transmit buffer is full (*txbuff-alloc error*). To ensure timely responses, try increasing the baud rate and/or temporarily reducing transmitted message rates using the configuration commands provided.
+* A warning icon (typically accompanied by an ACK-NAK response) is usually an indication that one or more of the commands sent is not supported by your receiver.
+
+---
+## <a name="ntripconfig">NTRIP Client Facilities</a>
+
+![ntrip config widget screenshot](https://github.com/semuconsulting/PyGPSClient/blob/master/images/ntripconfig_widget.png?raw=true)
+
+The NTRIP Configuration utility allows users to receive and process NTRIP RTK Correction data from an NTRIP caster to achieve cm level location accuracy. The facility can be accessed by clicking ![NTRIP Client button](https://github.com/semuconsulting/PyGPSClient/blob/master/src/pygpsclient/resources/iconmonstr-antenna-4-24.png?raw=true) or selecting Menu..Options..NTRIP Configuration Dialog. 
+
+**Pre-Requisites:**
+
+- NTRIP-compatible GNSS receiver e.g. u-blox ZED-F9P
+- Internet access
+- URL of NTRIP caster
+- Login credentials for the NTRIP caster (where required)
+- Name of local MOUNTPOINT (if not using PyGPSClient's automatic mountpoint locator)
+
+**Instructions:**
+
+1. Enter the required NTRIP server URL (or IP address) and port (defaults to 2101). For services which require authorisation, enter your login username and password.
+1. To retrieve the sourcetable, leave the mountpoint field blank and click connect (*response may take a few seconds*). The required mountpoint may then be selected from the list, or entered manually. Where possible, `PyGPSClient` will automatically identify the closest mountpoint to the current location.
+1. For NTRIP services which require client position data via NMEA GGA sentences, select the appropriate sentence transmission interval in seconds. The default is 'None' (no GGA sentences sent). A value of 10 or 60 seconds is typical.
+1. If GGA sentence transmission is enabled, GGA sentences can either be populated from live navigation data (*assuming a receiver is connected and outputting valid position data*) or from fixed reference settings entered in the NTRIP configuration panel (latitude, longitude, elevation and geoid separation - all four reference settings must be provided).
+1. To connect to the NTRIP server, click ![connect icon](https://github.com/semuconsulting/PyGPSClient/blob/master/src/pygpsclient/resources/iconmonstr-media-control-48-24.png?raw=true). To disconnect, click ![disconnect icon](https://github.com/semuconsulting/PyGPSClient/blob/master/src/pygpsclient/resources/iconmonstr-media-control-50-24.png?raw=true).
+1. If NTRIP data is being successfully received, the banner '**dgps:**' status indicator should change to 'YES' and indicate the age and reference station of the correction data (where available) ![dgps status](https://github.com/semuconsulting/PyGPSClient/blob/master/images/dgps_status.png?raw=true). Note that DGPS status is typically maintained for up to 60 seconds after loss of correction signal.
+1. Some NTRIP services may output RTCM3 correction messages at a high rate, flooding the GUI console display. To suppress these messages in the console, de-select the 'RTCM' option in 'Protocols Shown' - the RTCM3 messages will continue to be processed in the background.
+
+Below is a illustrative NTRIP DGPS data log, showing:
+* Outgoing NMEA GPGGA (client position) sentence.
+* Incoming RTCM3 correction messages; in this case - 1006 (Ref station ARP (*DF003=2690*) with antenna height), 1008 (Antenna descriptor), 1033 (Receiver descriptor), 1075 (GPS MSM5), 1085 (GLONASS MSM5), 1095 (Galileo MSM5), 1125 (BeiDou MSM5) and 1230 (GLONASS Code-Phase Biases)
+* Corresponding UBX RXM-RTCM acknowledgements generated by the u-blox ZED-F9P receiver, confirming message type, valid checksum (*crcFailed=0*), successful use (*msgUsed=2*) and reference station ARP (*refStation=2690*). 
+
+![ntrip console screenshot](https://github.com/semuconsulting/PyGPSClient/blob/master/images/ntrip_consolelog.png?raw=true)
+
+**NB:** Please respect the terms and conditions of any remote NTRIP service used with this facility. For testing or evaluation purposes, consider deploying a local [SNIP LITE](https://www.use-snip.com/download/) server. *Inappropriate use of an NTRIP service may result in your account being blocked*.
+
+---
+## <a name="spartnconfig">SPARTN Client Facilities</a>
+
+![spartn config widget screenshot](https://github.com/semuconsulting/PyGPSClient/blob/master/images/spartnconfig_widget.png?raw=true)
+
+The SPARTN Configuration utility allows users to receive and process SPARTN RTK Correction data from an IP or L-Band source to achieve cm level location accuracy. It provides three independent configuration sections, one for IP Correction (MQTT), one for L-Band Correction (e.g. D9S) and a third for the GNSS receiver (e.g. F9P). 
+
+**NB:** the SPARTN client utilises a new [`pyspartn`](https://github.com/semuconsulting/pyspartn) library. The `pyspartn.SPARTNReader` class will parse individual SPARTN messages from any binary stream containing *solely* SPARTN data e.g. an MQTT `/pp/ip` topic. The `pyspartn.SPARTNMessage` class is in Alpha and does not currently perform a full decode of SPARTN protocol messages; it basically decodes just enough information to identify message type/subtype, payload length and other key metadata.
+
+The facility can be accessed by clicking ![SPARTN Client button](https://github.com/semuconsulting/PyGPSClient/blob/master/src/pygpsclient/resources/iconmonstr-antenna-3-24.png?raw=true) or selecting Menu..Options..NTRIP Configuration Dialog.
+
+**Pre-Requisites:**
+
+1. IP Correction (MQTT Client):
+
+    - Internet access
+    - Subscription to relevant MQTT SPARTN location service e.g. u-blox / Thingstream PointPerfect, which should provide the following details:
+    - Server e.g. `pp.services.u-blox.com`
+    - Client ID (which can be stored as environment variable `MQTTCLIENTID`)
+    - Encryption certificate (`*.crt`) and key (`*.pem`) files. If these are placed in the user's HOME directory using the location service's standard naming convention, PyGPSClient will find them automatically.
+    - Region code e.g. `us`, `eu`
+    - A list of published topics. These typically include `/pp/ip/region` (binary SPARTN correction data for the selected region), `/pp/ubx/mga` (UBX MGA AssistNow ephemera data for each constellation) and `/pp/ubx/0236/ip` (UBX RXM-SPARTNKEY messages containing the decryption keys to be uploaded to the GNSS receiver).
+    - Python version <= 3.11. The [`paho-mqtt-python`](https://github.com/eclipse/paho.mqtt.python) library on which this function depends is not currently fully compatible with Python 3.12.beta releases.
+
+2. L-BAND Correction (D9* Receiver):
+
+    - SPARTN L-Band correction receiver e.g. u-blox NEO-D9S
+    - Suitable Inmarsat L-band antenna and good satellite reception on regional frequency (NB: standard GNSS antenna may not be suitable) 
+    - Subscription to L-Band location service e.g. u-blox / Thingstream PointPerfect, which should provide the following details:
+    - L-Band frequency; Search window; Use_serviceid?; Use_descrambling?; Use_prescrambling?; Service ID; Data Rate; Descrambler Init; Unique Word
+
+3. GNSS Receiver:
+
+    - SPARTN-compatible GNSS receiver e.g. u-blox ZED-F9P
+    - Subscription to either IP and/or L-Band location service(s) e.g. e.g. u-blox / Thingstream PointPerfect, which should provide the following details:
+    - Current and Next Encryption Keys in hexadecimal format; Valid From dates in YYYYMMDD format (keys normally valid for 4 week period).
+
+**Instructions:**
+
+The SPARTN client configuration can be loaded from a JSON file provided by the Location Service provider (e.g. u-blox / Thingstream) by clicking `Load Keys from JSON`. If the JSON file is valid, the Client ID, MQTT Server URL, Current and Next decryption keys and Valid from dates will be entered automatically.
+
+### IP Correction Configuration (MQTT)
+
+1. Enter your MQTT Client ID (or set it up beforehand as environment variable `MQTTCLIENTID`).
+1. Select the path to the MQTT `*.crt` and `*.pem` files provided by the location service (PyGPSClient will use the user's HOME directory by default).
+1. Select the required topics:
+    - IP (required) - this is the raw SPARTN correction data.
+    - MGA (optional) - this is Assist Now data as a UBX MGA message.
+    - SPARTNKEY (optional, recommended) - this is the SPARTN encryption keys as a UBX RXM-SPARTNKEY message.
+1. To connect to the MQTT server, select the Server URL, Client ID, Region and Topics and click ![connect icon](https://github.com/semuconsulting/PyGPSClient/blob/master/src/pygpsclient/resources/ethernet-1-24.png?raw=true). To disconnect, click ![disconnect icon](https://github.com/semuconsulting/PyGPSClient/blob/master/src/pygpsclient/resources/iconmonstr-media-control-50-24.png?raw=true).
+
+### L-Band Correction Configuration (D9*)
+
+1. To connect to the Correction receiver, select the receiver's port from the SPARTN dialog's Serial Port listbox and click ![connect icon](https://github.com/semuconsulting/PyGPSClient/blob/master/src/pygpsclient/resources/usbport-1-24.png?raw=true). To disconnect, click ![disconnect icon](https://github.com/semuconsulting/PyGPSClient/blob/master/src/pygpsclient/resources/iconmonstr-media-control-50-24.png?raw=true).
+1. Select the required Output Port - this is the port used to connect the Correction receiver to the GNSS receiver e.g. UART2 or I2C.
+1. If both Correction and GNSS receivers are connected to the same PyGPSClient workstation (e.g. via separate USB ports), it is possible to run the utility in Output Port = 'Passthough' mode, whereby the output data from the Correction receiver (UBX `RXM-PMP` messages) will be automatically passed through to the GNSS receiver by PyGPSClient, without the need to connect the two externally.
+1. To enable INF-DEBUG messages, which give diagnostic information about current L-Band reception, click 'Enable Debug?'.
+1. To save the configuration to the device's persistent storage (Battery-backed RAM, Flash or EEPROM), click 'Save Config?'.
+1. Once connected, click ![send button](https://github.com/semuconsulting/PyGPSClient/blob/master/src/pygpsclient/resources/iconmonstr-arrow-12-24.png?raw=true) to upload the configuration. The utility will send the relevant configuration command(s) to the Correction receiver and poll for an acknowledgement.
+
+### GNSS Receiver Configuration (F9*)
+
+1. Connect to the GNSS receiver first by clicking ![connect icon](https://github.com/semuconsulting/PyGPSClient/blob/master/src/pygpsclient/resources/usbport-1-24.png?raw=true) on the main PyGPSClient settings panel.
+1. Enter the current and next keys in hexadecimal format e.g. `0102030405060708090a0b0c0d0e0f10`. The keys are normally 16 bytes long, or 32 hexadecimal characters.
+1. Enter the supplied Valid From dates in `YYYYMMDD` format. **NB:** These are *Valid From* dates rather than *Expiry* dates. If the location service provides Expiry dates, subtract 4 weeks from these to get the Valid From dates.
+1. NB: if you are subscribing to the MQTT SPARTNKEY (`/pp/ubx/0236/ip`) topic, the key and date details will be entered automatically on receipt of a UBX RXM-SPARTNKEY message (which may take a few seconds after connecting). Alternatively, they can be uploaded from a JSON file.
+1. Select 'DGPS Timeout', 'Upload keys', 'Configure receiver' and 'Disable NMEA' options as required.
+1. To reduce traffic volumes, you can choose to disable NMEA messages from the receiver. A minimal set of UBX NAV messages will be enabled in their place.
+1. Click ![send button](https://github.com/semuconsulting/PyGPSClient/blob/master/src/pygpsclient/resources/iconmonstr-arrow-12-24.png?raw=true) to upload the configuration. The utility will send the relevant configuration command(s) to the receiver and poll for an acknowledgement.
+
+
+Below is a illustrative SPARTN DGPS data log, showing:
+* Incoming UBX MGA (Assist-Now) messages; in this case, MGA-GAL-EPH (Assist-Now Galileo ephemera data).
+* Incoming SPARTN correction messages; in this case - SPARTN-1X-GAD (geographic area definition) and SPARTN-1X-HPAC (high-precision atmosphere correction). 
+* Outgoing UBX RXM-COR confirmation messages from receiver showing that the SPARTN data has been received and decrypted OK.
+
+![spartn console screenshot](https://github.com/semuconsulting/PyGPSClient/blob/master/images/spartn_consolelog.png?raw=true)
+---
+## <a name="socketserver">Socket Server / NTRIP Caster Facilities</a>
+
+The Socket Server / NTRIP Caster facility is capable of operating in either of two modes;
+1. SOCKET SERVER - an open, unauthenticated TCP socket server available to any socket client including, for example, another instance of PyGPSClient or the [`gnssdump` CLI utility](https://github.com/semuconsulting/pygnssutils#gnssdump). In this mode it will broadcast the host's currently connected GNSS data stream (NMEA, UBX, RTCM3). The default port is 50012.
+2. NTRIP CASTER - a simple implementation of an authenticated NTRIP caster available to any NTRIP client including, for example, the PyGPSClient NTRIP Client facility or the [`gnssntripclient` CLI utility](https://github.com/semuconsulting/pygnssutils#gnssntripclient). Login credentials for the NTRIP caster are set via PyGPSClient command line arguments `--ntripuser`, `--ntrippassword` or via host environment variables `PYGPSCLIENT_USER`, `PYGPSCLIENT_PASSWORD`. Default settings are as follows: bind address: 0.0.0.0, port: 2101, mountpoint: pygnssutils, user: anon, password: password.
+
+By default, the server/caster binds to the host address '0.0.0.0' (IPv4) or '::' (IPv6) i.e. all available IP addresses on the host machine. This can be overridden via the settings panel or a host environment variable `PYGPSCLIENT_BINDADDRESS`. A label on the settings panel indicates the number of connected clients, and the server/caster status is indicated in the topmost banner: open with no clients: ![transmit icon](https://github.com/semuconsulting/PyGPSClient/blob/master/src/pygpsclient/resources/iconmonstr-noclient-10-24.png?raw=true), open with clients: ![transmit icon](https://github.com/semuconsulting/PyGPSClient/blob/master/src/pygpsclient/resources/iconmonstr-transmit-10-24.png?raw=true).
+
+**Pre-Requisites:**
+
+1. Running in NTRIP CASTER mode is predicated on the host being connected to an RTK-compatible GNSS receiver (e.g. u-blox ZED-F9P) **operating in Base Station mode** (either `FIXED` or `SURVEY_IN`) and outputting the requisite RTCM3 message types (1005, 1077, 1087, 1097, 1127 and 1230). 
+1. It may be necessary to add a firewall rule on the host and/or client machine to allow remote traffic on the specified address:port.
+
+**Instructions:**
+
+**SOCKET SERVER MODE**
+
+1. Select SOCKET SERVER mode and (if necessary) enter the host IP address and port.
+1. Check the Socket Server/NTRIP Caster checkbox to activate the server.
+1. To stop the server, uncheck the checkbox.
+
+**NTRIP CASTER MODE**
+
+1. Select NTRIP CASTER mode and (if necessary) enter the host IP address and port.
+1. An additional expandable panel is made available to allow the user to configure a connected RTK-compatible u-blox receiver (e.g. ZED-F9P) to operate in either `FIXED` or `SURVEY-IN` Base Station mode (*NB: parameters can only be amended while the caster is stopped*). If 'Configure Base Station' is checked, the selected configuration will be applied to the connected receiver once the caster is activated. 
+1. NMEA messages can be suppressed by checking 'Disable NMEA'. A minimum set of UBX messages will be output in their place.
+1. Check the Socket Server/NTRIP Caster checkbox to activate the caster.
+1. To stop the caster, uncheck the checkbox.
+
+### <a name="basestation">Base Station Configuration</a>
+
+| Configuration Settings | Base Station Mode    |
+|------------------------------------------------------|---------------------------------------------------------|
+| ![basestation config](https://github.com/semuconsulting/PyGPSClient/blob/master/images/basestation_fixed.png?raw=true) | **FIXED**. In this mode, the known base station coordinates (*Antenna Reference Point or ARP*) are specified in either LLH or ECEF (X,Y,Z) format. The coordinates are pre-populated with the receiver's current navigation solution (if available), but these can (and normally should) be overridden with accurately surveyed values. If the coordinates are accepted, the UBX Fix status will change to `TIME ONLY` and the receiver will start outputting RTCM `1005` (*ARP location*) messages.|
+| ![basestation config](https://github.com/semuconsulting/PyGPSClient/blob/master/images/basestation_svin.png?raw=true)  | **SURVEY-IN**. In this mode, the base station coordinates are derived from the receiver's current navigation solution, provided the prescribed level of accuracy is met within the specified survey duration. If the survey is successful, the UBX NAV-SVIN monitoring message will indicate `valid=1, active=0`, the UBX Fix status will change to `TIME ONLY` and the receiver will start outputting RTCM `1005` (*ARP location*) messages. 
+| ![basestation config](https://github.com/semuconsulting/PyGPSClient/blob/master/images/basestation_off.png?raw=true)  | **DISABLED**. Disable base station operation.
+
+---
+## <a name="gpxviewer">GPX Track Viewer</a>
+
+![gpxviewer screenshot](https://github.com/semuconsulting/PyGPSClient/blob/master/images/gpxviewer.png?raw=true)
+
+*GPX Track Viewer screenshot*
+
+The GPX Track Viewer can display any valid GPX file containing trackpoints (`<trkpt>..</trkpt>` elements). The map display requires a free [MapQuest API key](#mapquestapi). The Y axis scales will reflect the current choice of units (metric or imperial). Click ![refresh icon](https://github.com/semuconsulting/PyGPSClient/blob/master/src/pygpsclient/resources/iconmonstr-refresh-lined-24.png?raw=true) to refresh the display after any changes (e.g. resizing, zooming or change of units).
+
+---
+## <a name="installation">Installation</a>
+
+In the following, `python3` & `pip` refer to the Python 3 executables. You may need to type 
+`python` or `pip3`, depending on your particular environment. It is recommended that 
+the Python 3 scripts (bin) and site_packages directories are included in your PATH 
+(*most standard Python 3 installation packages will do this automatically if you select the 'Add to PATH' option during installation*).
+
+NB: if you're installing onto a 32-bit Linux platform (e.g. Raspberry Pi OS 32), there may be additional installation steps - see note*³* below.
+
+### Platform Dependencies
+
+- Python >= 3.8
+- Tk (tkinter) >= 8.6*¹*
+- Screen resolution >= 800 x 600; Ideally >= 1400 x 900, though the main application window is resizeable and reconfigurable.
+
+On Windows and MacOS, pip, tkinter and the necessary imaging libraries are included with the official [Python.org](https://www.python.org/downloads/) installation package.  On some Linux distributions like Ubuntu 18+ and Raspberry Pi OS, they may need to be installed separately*²*, e.g.:
+
+```shell
+sudo apt install python3-pip python3-tk python3-pil python3-pil.imagetk
+```
+
+*¹* The version of Python supplied with most Apple MacOS platforms includes a [deprecated version of tkinter](https://www.python.org/download/mac/tcltk/) (8.5). Use an official [Python.org](https://www.python.org/downloads/) installation package instead.
+
+*²* If you're compiling the latest version of Python 3 from source, you may also need to install tk-dev (or a similarly named package e.g. tk-devel) first. Refer to http://wiki.python.org/moin/TkInter for further details:
+
+```shell
+sudo apt install tk-dev
+```
+
+*³* On some 32-bit Linux platforms (e.g. Raspberry Pi OS 32), it may be necessary to [install Rust compiler support](https://www.rust-lang.org/tools/install) and some [additional build dependencies](https://cryptography.io/en/latest/installation/) in order to install the `cryptography` library which PyGPSClient depends on to decrypt SPARTN messages (see [Discussion](https://github.com/semuconsulting/PyGPSClient/discussions/83) and also [pyspartn cryptography installation notes](https://github.com/semuconsulting/pyspartn/tree/main/cryptography_installation#readme)):
+
+```shell
+curl --proto '=https' --tlsv1.2 -sSf https://sh.rustup.rs | sh
+sudo apt-get install build-essential libssl-dev libffi-dev python3-dev pkg-config
+```
+
+### User Privileges
+
+To access the serial port on most Linux platforms, you will need to be a member of the 
+`tty` and/or `dialout` groups. Other than this, no special privileges are required.
+
+```shell
+usermod -a -G tty myuser
+```
+
+### 1. Install using pip
+
+![Python version](https://img.shields.io/pypi/pyversions/PyGPSClient.svg?style=flat)
+[![PyPI version](https://img.shields.io/pypi/v/PyGPSClient.svg?style=flat)](https://pypi.org/project/PyGPSClient/)
+![PyPI downloads](https://img.shields.io/pypi/dm/PyGPSClient.svg?style=flat)
+
+The easiest way to install the latest version of `PyGPSClient` is with
+[pip](http://pypi.python.org/pypi/pip/):
+
+```shell
+python3 -m pip install --upgrade pygpsclient
+```
+
+If required, `PyGPSClient` can also be installed into a virtual environment, e.g.:
+
+```shell
+python3 -m pip install --user --upgrade virtualenv
+python3 -m virtualenv env
+source env/bin/activate (or env\Scripts\activate on Windows)
+(env) python3 -m pip install --upgrade pygpsclient
+...
+deactivate
+```
+
+To run the application, if the Python 3 scripts (bin) directory is in your PATH, simply type (all lowercase): 
+```shell
+pygpsclient
+```
+
+`pygpsclient` also accepts optional command line arguments for a variety of configurable parameters. Type the following for help:
+```shell
+pygpsclient -h
+```
+
+If desired, you can add a shortcut to this command to your desktop or favourites menu.
+
+Alternatively, if the Python 3 site_packages are in your PATH, you can type (all lowercase): 
+```shell
+python3 -m pygpsclient
+```
+
+**NB:** If the Python 3 scripts (bin) or site_packages directories are *not* in your PATH, you will need to add the fully-qualified path to `pygpsclient` in the commands above.
+
+**Tip:** to find the site_packages location, type:
+```shell
+python3 -m pip show pygpsclient
+``` 
+and look for the `Location:` entry in the response, e.g.
+
+- Linux: `Location: /home/username/.local/lib/python3.11/site-packages`
+- MacOS: `Location: /Library/Frameworks/Python.framework/Versions/3.11/lib/python3.11/site-packages`
+- Windows: `Location: c:\users\username\appdata\roaming\python\python311\lib\site-packages`
+
+**Tip:** To create an application launcher for Linux distributions like Ubuntu, create a text file named `pygpsclient.desktop` with the following content (*edited for your particular environment*) and copy this to the `/home/user/.local/share/applications` folder, e.g.
+
+```
+[Desktop Entry]
+Type=Application
+Terminal=false
+Name=PyGPSClient
+Icon=/home/user/.local/lib/python3.11/site-packages/pygpsclient/resources/pygpsclient.ico
+Exec=/home/user/.local/bin/pygpsclient
+```
+
+**Tip:** To create an application launcher for MacOS, use MacOS's Automator tool to create a "Run Shell Script" application and save this as `PyGPSClient.app`, e.g.
+
+Shell: /bin/zsh
+```
+/Library/Frameworks/Python.framework/Versions/3.11/bin/pygpsclient
+```
+
+To assign an icon to this application, right-click on the `PyGPSClient` entry in the Applications folder, select "Get Info" and drag-and-drop the pygpsclient.ico image file from the site-packages folder (e.g. "/Library/Frameworks/Python.framework/Versions/3.11/lib/python3.11/site-packages/pygpsclient/resources/pygpsclient.ico") to the default application icon at the top left.
+
+
+### 2. Manual installation
+
+The following Python libraries are required (these will be installed automatically if using pip to install PyGPSClient):
+
+```shell
+python3 -m pip install --upgrade Pillow pygnssutils pyserial pyspartn requests 
+```
+
+To install PyGPSClient manually, download and unzip this repository and run:
+
+```shell
+python3 -m /path_to_folder/foldername/pygpsclient
+```
+
+e.g. if you downloaded and unzipped to a folder named `PyGPSClient-1.3.26`, run: 
+
+```shell
+python3 -m /path_to_folder/PyGPSClient-1.3.26/pygpsclient
+```
+
+---
+## <a name="mapquestapi">MapQuest API Key</a>
+
+**Pre-Requisites:**
+
+To use the optional dynamic web-based mapview or GPX Track Viewer facilities, you need to request and install a 
+free [MapQuest API key](https://developer.mapquest.com/user/login/sign-up) (*no payment details required*).
+The free edition of this API allows for up to 15,000 transactions/month (roughly 500/day) on a non-commercial basis.
+For this reason, the map refresh rate is intentionally limited to 1/minute* to avoid exceeding the free transaction
+limit under normal use. **NB:** this facility is *not* intended to be used for real time navigational purposes.
+
+**Instructions:**
+
+Once you have received the API key (a 32-character alphanumeric string), you can either:
+
+1. Create an environment variable named `MQAPIKEY` (all upper case) and set this to the API key value. It is recommended 
+that this is a User variable rather than a System/Global variable.
+2. Copy it to the `mqapikey:` value in your json configuration file (see example provided).
+3. Pass it via command line argument `--mqapikey`.
+
+*The web map refresh rate can be amended if required by changing the `mapupdateinterval:` value in your json configuration file.
+
+---
+## <a name="userdefined">User Defined Presets</a>
+
+The UBX Configuration Dialog includes the facility to send user-defined UBX configuration messages or message sequences to the receiver. These can be set up by adding
+appropriate comma-delimited message descriptions and payload definitions to the `ubxpresets:` list in your json configuration file (see example provided). The message definition comprises a free-format text description (*avoid embedded commas*) 
+followed by one or more [pyubx2 UBXMessage constructors](https://pypi.org/project/pyubx2/), i.e. 
+1. message class as a string e.g. `CFG` (must be a valid class from pyubx2.UBX_CLASSES)
+2. message id as a string e.g. `CFG-MSG` (must be a valid id from pyubx2.UBX_MSGIDS)
+3. payload as a hexadecimal string e.g. `f004010100010100` (leave blank for null payloads e.g. most POLL messages)
+4. mode as an integer (`1` = SET, `2` = POLL)
+
+(payload as hex string can be obtained from a `UBXMessage` created using the [pyubx2 library](https://pypi.org/project/pyubx2/) thus: ```msg.payload.hex()```)
+
+Multiple commands can be concatenated on a single line. Illustrative examples are shown below:
+
+```
+	"ubxpresets": [
+		"Force HOT Reset (!!! Will require reconnection !!!), CFG, CFG-RST, 00000000, 1",
+		"Force WARM Reset (!!! Will require reconnection !!!), CFG, CFG-RST, 00010000, 1",
+		"Force COLD Reset (!!! Will require reconnection !!!), CFG, CFG-RST, ffff0000, 1",
+		"Stop GNSS, CFG, CFG-RST, 00000800, 1",
+		"Start GNSS, CFG, CFG-RST, 00000900, 1",
+		"Enable NMEA UBX00 & UBX03 sentences, CFG, CFG-MSG, f100010100010100, 1, CFG, CFG-MSG, f103010100010100, 1",
+		"Poll NEO-9 UART1/2 baud rates, CFG, CFG-VALGET, 000000000100524001005340, 2",
+		"Poll NEO-9 Message Rates, CFG, CFG-VALGET, 00000000ffff9120, 2, CFG, CFG-VALGET, 00004000ffff9120, 2, CFG, CFG-VALGET, 00008000ffff9120, 2",
+		"Set ZED-F9P RTCM3 MSGOUT Basestation, CFG, CFG-VALSET, 00010000c002912001cf02912001d4029120011b03912001d902912001060391200101039120018403912001, 1",
+		"Set ZED-F9P to Survey-In Timing Mode Basestation, CFG, CFG-VALSET, 0001000001000320011100034070110100100003405a0000008b00912001, 1",
+		"Poll Receiver Software Version, MON, MON-VER, , 2",
+		"Poll Datum, CFG, CFG-DAT, , 2",
+		"Poll GNSS config, CFG, CFG-GNSS, , 2",
+		"Poll NMEA config, CFG, CFG-NMEA, , 2",
+		"Poll Satellite-based Augmentation, CFG, CFG-SBAS, , 2",
+		"Poll Receiver Management, CFG, CFG-RXM, , 2",
+		"Poll RXM-SPARTN-KEY, RXM, RXM-SPARTN-KEY, , 2",
+		"Poll RXM-COR, RXM, RXM-COR, , 2",
+		"Poll Navigation Mode, CFG, CFG-NAV5, , 2",
+		"Poll Expert Navigation mode, CFG, CFG-NAVX5, , 2",
+		"Poll Geofencing, CFG, CFG-GEOFENCE, , 2",
+		"Poll Timepulse, CFG, CFG-TP5, , 2",
+		"Set NEO-M8T Timepulse to 8 MHz, CFG, CFG-TP5, 000100003200000000127a0000127a003200000032000000000000006f000000, 1",
+	]
+```
+
+---
+## <a name="cli">Command Line Utilities</a>
+
+The `pygnssutils` library which underpins many of the functions in `PyGPSClient` also incorporates command line versions of these functions:
+
+1. `gnssdump` CLI utility. This is essentially a configurable input/output wrapper around the [`pyubx2.UBXReader`](https://github.com/semuconsulting/pyubx2#reading) class with flexible message formatting and filtering options for NMEA, UBX and RTCM3 protocols.
+1. `gnssserver` CLI utility. This implements a TCP Socket Server for GNSS data streams which is also capable of being run as a simple NTRIP Server.
+1. `gnssntripclient` CLI utility. This implements a simple NTRIP Client which receives RTCM3 correction data from an NTRIP Server and (optionally) sends this to a
+designated output stream.
+1. `gnssmqttclient` CLI utility. This implements a simple SPARTN IP (MQTT) Client which receives SPARTN and UBX correction data from a SPARTN IP location service (e.g. u-blox / Thingstream PointPerfect) and (optionally) sends this to a designated output stream.
+1. <a name="ubxsave">`ubxsave` CLI utility</a>. This saves a complete set of configuration data from any Generation 9+ u-blox device (e.g. NEO-M9N or ZED-F9P) to a file. The file can then be reloaded to any compatible device using the `ubxload` utility.
+1. `ubxload` CLI utility. This reads a file containing binary configuration data and loads it into any compatible Generation 9+ u-blox device (e.g. NEO-M9N or ZED-F9P).
+1. `ubxsetrate` CLI utility. A simple utility which sets NMEA or UBX message rates on u-blox GNSS receivers.
+
+For further details, refer to the `pygnssutils` homepage at [https://github.com/semuconsulting/pygnssutils](https://github.com/semuconsulting/pygnssutils).
+
+---
+## <a name="license">License</a>
+
+![License](https://img.shields.io/github/license/semuconsulting/PyGPSClient.svg)
+
+BSD 3-Clause License
+
+Copyright &copy; 2020, SEMU Consulting
+All rights reserved.
+
+Application icons from [iconmonstr](https://iconmonstr.com/license/) &copy;.
+
+---
+## <a name="author">Author Information</a>
+
+semuadmin@semuconsulting.com
+
+[![Discord general channel](https://img.shields.io/badge/contact-me-blue?logo=discord&logoColor=white)](https://discord.gg/BNKjSbYAmr)
+
+`PyGPSClient` is maintained entirely by unpaid volunteers. It receives no funding from advertising or corporate sponsorship. If you find the utility useful, a small donation would be greatly appreciated!
+
+[![Donations](https://www.paypalobjects.com/en_GB/i/btn/btn_donate_LG.gif)](https://www.paypal.com/donate/?business=UL24WUA4XHNRY&no_recurring=0&item_name=The+SEMU+GNSS+Python+libraries+are+maintained+entirely+by+unpaid+volunteers.+All+donations+are+greatly+appreciated.&currency_code=GBP)