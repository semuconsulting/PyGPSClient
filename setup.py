#!/usr/bin/env python
"""
Setup script for PyGPSClient Application

python setup.py sdist bdist_wheel

Created on 12 Sep 2020

:author: semuadmin
"""

from setuptools import setup, find_namespace_packages
from pygpsclient import version as VERSION

with open("README.md", "r") as fh:
    long_description = fh.read()

setup(
    name="PyGPSClient",
    version=VERSION,
    packages=find_namespace_packages(
        exclude=["tests", "references", "images", "docs", "examples"],
    ),
    install_requires=[
<<<<<<< HEAD
        "pygnssutils>=1.0.2",
        "requests>=2.24.0",
        "Pillow>=7.2.0",
        "pyserial>=3.5",
        "paho-mqtt>=1.6.1",
=======
        "pygnssutils>=1.0.4",
        "requests>=2.24.0",
        "Pillow>=7.2.0",
        "pyserial>=3.5",
>>>>>>> f47e3d96
        "pyspartn>=0.1.3",
    ],
    package_data={
        "pygpsclient": [
            "resources/*.gif",
            "resources/*.png",
            "resources/*.ico",
            "resources/*.icns",
        ],
    },
    entry_points={
        "console_scripts": [
            "pygpsclient = pygpsclient.__main__:main",
        ]
    },
    include_package_data=True,
    author="semuadmin",
    author_email="semuadmin@semuconsulting.com",
    description="PyGPSClient GNSS/GPS Graphical Client",
    long_description=long_description,
    long_description_content_type="text/markdown",
    url="https://github.com/semuconsulting/PyGPSClient",
    license="BSD 3-Clause 'Modified' License",
    keywords="PyGPSClient GNSS GPS GLONASS NMEA UBX GIS",
    platforms="Windows, MacOS, Linux",
    project_urls={
        "Bug Tracker": "https://github.com/semuconsulting/PyGPSClient",
        "Documentation": "https://github.com/semuconsulting/PyGPSClient",
        "Sphinx API Documentation": "https://www.semuconsulting.com/pygpsclient",
        "Source Code": "https://github.com/semuconsulting/PyGPSClient",
    },
    classifiers=[
        "License :: OSI Approved :: BSD License",
        "Development Status :: 5 - Production/Stable",
        "Environment :: MacOS X",
        "Environment :: X11 Applications",
        "Environment :: Win32 (MS Windows)",
        "Intended Audience :: End Users/Desktop",
        "Intended Audience :: Science/Research",
        "Operating System :: MacOS :: MacOS X",
        "Operating System :: Microsoft :: Windows",
        "Operating System :: POSIX",
        "Programming Language :: Python :: 3.7",
        "Programming Language :: Python :: 3.8",
        "Programming Language :: Python :: 3.9",
        "Programming Language :: Python :: 3.10",
        "Programming Language :: Python :: 3.11",
        "Topic :: Desktop Environment",
        "Topic :: Terminals :: Serial",
        "Topic :: Scientific/Engineering :: GIS",
    ],
    python_requires=">=3.7",
)
<|MERGE_RESOLUTION|>--- conflicted
+++ resolved
@@ -1,89 +1,81 @@
-#!/usr/bin/env python
-"""
-Setup script for PyGPSClient Application
-
-python setup.py sdist bdist_wheel
-
-Created on 12 Sep 2020
-
-:author: semuadmin
-"""
-
-from setuptools import setup, find_namespace_packages
-from pygpsclient import version as VERSION
-
-with open("README.md", "r") as fh:
-    long_description = fh.read()
-
-setup(
-    name="PyGPSClient",
-    version=VERSION,
-    packages=find_namespace_packages(
-        exclude=["tests", "references", "images", "docs", "examples"],
-    ),
-    install_requires=[
-<<<<<<< HEAD
-        "pygnssutils>=1.0.2",
-        "requests>=2.24.0",
-        "Pillow>=7.2.0",
-        "pyserial>=3.5",
-        "paho-mqtt>=1.6.1",
-=======
-        "pygnssutils>=1.0.4",
-        "requests>=2.24.0",
-        "Pillow>=7.2.0",
-        "pyserial>=3.5",
->>>>>>> f47e3d96
-        "pyspartn>=0.1.3",
-    ],
-    package_data={
-        "pygpsclient": [
-            "resources/*.gif",
-            "resources/*.png",
-            "resources/*.ico",
-            "resources/*.icns",
-        ],
-    },
-    entry_points={
-        "console_scripts": [
-            "pygpsclient = pygpsclient.__main__:main",
-        ]
-    },
-    include_package_data=True,
-    author="semuadmin",
-    author_email="semuadmin@semuconsulting.com",
-    description="PyGPSClient GNSS/GPS Graphical Client",
-    long_description=long_description,
-    long_description_content_type="text/markdown",
-    url="https://github.com/semuconsulting/PyGPSClient",
-    license="BSD 3-Clause 'Modified' License",
-    keywords="PyGPSClient GNSS GPS GLONASS NMEA UBX GIS",
-    platforms="Windows, MacOS, Linux",
-    project_urls={
-        "Bug Tracker": "https://github.com/semuconsulting/PyGPSClient",
-        "Documentation": "https://github.com/semuconsulting/PyGPSClient",
-        "Sphinx API Documentation": "https://www.semuconsulting.com/pygpsclient",
-        "Source Code": "https://github.com/semuconsulting/PyGPSClient",
-    },
-    classifiers=[
-        "License :: OSI Approved :: BSD License",
-        "Development Status :: 5 - Production/Stable",
-        "Environment :: MacOS X",
-        "Environment :: X11 Applications",
-        "Environment :: Win32 (MS Windows)",
-        "Intended Audience :: End Users/Desktop",
-        "Intended Audience :: Science/Research",
-        "Operating System :: MacOS :: MacOS X",
-        "Operating System :: Microsoft :: Windows",
-        "Operating System :: POSIX",
-        "Programming Language :: Python :: 3.7",
-        "Programming Language :: Python :: 3.8",
-        "Programming Language :: Python :: 3.9",
-        "Programming Language :: Python :: 3.10",
-        "Programming Language :: Python :: 3.11",
-        "Topic :: Desktop Environment",
-        "Topic :: Terminals :: Serial",
-        "Topic :: Scientific/Engineering :: GIS",
-    ],
-    python_requires=">=3.7",
-)
+#!/usr/bin/env python
+"""
+Setup script for PyGPSClient Application
+
+python setup.py sdist bdist_wheel
+
+Created on 12 Sep 2020
+
+:author: semuadmin
+"""
+
+from setuptools import setup, find_namespace_packages
+from pygpsclient import version as VERSION
+
+with open("README.md", "r") as fh:
+    long_description = fh.read()
+
+setup(
+    name="PyGPSClient",
+    version=VERSION,
+    packages=find_namespace_packages(
+        exclude=["tests", "references", "images", "docs", "examples"],
+    ),
+    install_requires=[
+        "pygnssutils>=1.0.4",
+        "requests>=2.24.0",
+        "Pillow>=7.2.0",
+        "pyserial>=3.5",
+        "pyspartn>=0.1.3",
+    ],
+    package_data={
+        "pygpsclient": [
+            "resources/*.gif",
+            "resources/*.png",
+            "resources/*.ico",
+            "resources/*.icns",
+        ],
+    },
+    entry_points={
+        "console_scripts": [
+            "pygpsclient = pygpsclient.__main__:main",
+        ]
+    },
+    include_package_data=True,
+    author="semuadmin",
+    author_email="semuadmin@semuconsulting.com",
+    description="PyGPSClient GNSS/GPS Graphical Client",
+    long_description=long_description,
+    long_description_content_type="text/markdown",
+    url="https://github.com/semuconsulting/PyGPSClient",
+    license="BSD 3-Clause 'Modified' License",
+    keywords="PyGPSClient GNSS GPS GLONASS NMEA UBX GIS",
+    platforms="Windows, MacOS, Linux",
+    project_urls={
+        "Bug Tracker": "https://github.com/semuconsulting/PyGPSClient",
+        "Documentation": "https://github.com/semuconsulting/PyGPSClient",
+        "Sphinx API Documentation": "https://www.semuconsulting.com/pygpsclient",
+        "Source Code": "https://github.com/semuconsulting/PyGPSClient",
+    },
+    classifiers=[
+        "License :: OSI Approved :: BSD License",
+        "Development Status :: 5 - Production/Stable",
+        "Environment :: MacOS X",
+        "Environment :: X11 Applications",
+        "Environment :: Win32 (MS Windows)",
+        "Intended Audience :: End Users/Desktop",
+        "Intended Audience :: Science/Research",
+        "Operating System :: MacOS :: MacOS X",
+        "Operating System :: Microsoft :: Windows",
+        "Operating System :: POSIX",
+        "Programming Language :: Python :: 3.7",
+        "Programming Language :: Python :: 3.8",
+        "Programming Language :: Python :: 3.9",
+        "Programming Language :: Python :: 3.10",
+        "Programming Language :: Python :: 3.11",
+        "Topic :: Desktop Environment",
+        "Topic :: Terminals :: Serial",
+        "Topic :: Scientific/Engineering :: GIS",
+    ],
+    python_requires=">=3.7",
+)