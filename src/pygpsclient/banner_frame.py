"""
banner_frame.py

Banner frame class for PyGPSClient application.

This handles the top banner which prominently displays the current coordinates and status.

Created on 13 Sep 2020

:author: semuadmin
:copyright: 2020 SEMU Consulting
:license: BSD 3-Clause
"""

from tkinter import SUNKEN, Button, E, Frame, Label, N, S, StringVar, W

from PIL import Image, ImageTk
from pynmeagps.nmeahelpers import latlon2dmm, latlon2dms, llh2ecef

from pygpsclient.globals import (
    BGCOL,
    CONNECTED,
    CONNECTED_FILE,
    CONNECTED_NTRIP,
    CONNECTED_SOCKET,
    CONNECTED_SPARTNIP,
    CONNECTED_SPARTNLB,
    DMM,
    DMS,
    ECEF,
    ERRCOL,
    FGCOL,
    ICON_BLANK,
    ICON_CONN,
    ICON_CONTRACT,
    ICON_DISCONN,
    ICON_EXPAND,
    ICON_LOGREAD,
    ICON_NOCLIENT,
    ICON_NTRIPCONFIG,
    ICON_SERIAL,
    ICON_SOCKET,
    ICON_SPARTNCONFIG,
    ICON_TRANSMIT,
    UI,
    UIK,
    UMK,
)
<<<<<<< HEAD
from pygpsclient.helpers import dop2str, m2ft, ms2kmph, ms2knots, ms2mph, scale_font
=======
from pygpsclient.helpers import m2ft, ms2kmph, ms2knots, ms2mph, scale_font
from pygpsclient.strings import NA
>>>>>>> 1339a1cf

DGPSYES = "YES"
DGPSNO = "N/A"
M2MILES = 5280


class BannerFrame(Frame):
    """
    Banner frame class.
    """

    def __init__(self, app, *args, **kwargs):
        """
        Constructor.

        :param Frame app: reference to main tkinter application
        :param args: optional args to pass to Frame parent class
        :param kwargs: optional kwargs to pass to Frame parent class
        """

        self.__app = app  # Reference to main application class
        self.__master = self.__app.appmaster  # Reference to root class (Tk)
        Frame.__init__(self, self.__master, *args, **kwargs)

        self._time = StringVar()
        self._lat = StringVar()
        self._lon = StringVar()
        self._alt = StringVar()
        self._hae = StringVar()
        self._speed = StringVar()
        self._alt_u = StringVar()
        self._speed_u = StringVar()
        self._track = StringVar()
        self._dop = StringVar()
        self._hvdop = StringVar()
        self._hvacc = StringVar()
        self._fix = StringVar()
        self._siv = StringVar()
        self._sip = StringVar()
        self._diffcorr = StringVar()
        self._diffstat = StringVar()
        self._status = False
        self._show_advanced = False

        self._bgcol = BGCOL
        self._fgcol = FGCOL
        self.config(bg=self._bgcol)
        self._img_conn = ImageTk.PhotoImage(Image.open(ICON_CONN))
        self._img_serial = ImageTk.PhotoImage(Image.open(ICON_SERIAL))
        self._img_socket = ImageTk.PhotoImage(Image.open(ICON_SOCKET))
        self._img_file = ImageTk.PhotoImage(Image.open(ICON_LOGREAD))
        self._img_disconn = ImageTk.PhotoImage(Image.open(ICON_DISCONN))
        self._img_expand = ImageTk.PhotoImage(Image.open(ICON_EXPAND))
        self._img_contract = ImageTk.PhotoImage(Image.open(ICON_CONTRACT))
        self._img_transmit = ImageTk.PhotoImage(Image.open(ICON_TRANSMIT))
        self._img_noclient = ImageTk.PhotoImage(Image.open(ICON_NOCLIENT))
        self._img_ntrip = ImageTk.PhotoImage(Image.open(ICON_NTRIPCONFIG))
        self._img_spartn = ImageTk.PhotoImage(Image.open(ICON_SPARTNCONFIG))
        self._img_blank = ImageTk.PhotoImage(Image.open(ICON_BLANK))

        self.width, self.height = self.get_size()

        self._body()
        self._do_layout()
        self._attach_events()

    def _body(self):
        """
        Set up frame and widgets.
        """

        for i in range(2, 5):
            self.grid_columnconfigure(i, weight=1)
            self.grid_rowconfigure(0, weight=1)
            self.grid_rowconfigure(1, weight=1)
        self._frm_connect = Frame(self, bg=BGCOL)
        self._frm_toggle = Frame(self, bg=BGCOL)
        self._frm_basic = Frame(self, bg=BGCOL, relief=SUNKEN)
        self._frm_advanced = Frame(self, bg=BGCOL)

        self.option_add("*Font", self.__app.font_md2)
        self._lbl_ltime = Label(
            self._frm_basic, text="utc:", bg=self._bgcol, fg=self._fgcol, anchor=N
        )
        self._lbl_llat = Label(
            self._frm_basic, text="lat:", bg=self._bgcol, fg=self._fgcol, anchor=N
        )
        self._lbl_llon = Label(
            self._frm_basic, text="lon:", bg=self._bgcol, fg=self._fgcol, anchor=N
        )
        self._lbl_lalt = Label(
            self._frm_basic, text="hmsl:", bg=self._bgcol, fg=self._fgcol, anchor=N
        )
        self._lbl_lhae = Label(
            self._frm_basic, text="hae:", bg=self._bgcol, fg=self._fgcol, anchor=N
        )
        self._lbl_lspd = Label(
            self._frm_basic, text="speed:", bg=self._bgcol, fg=self._fgcol, anchor=N
        )
        self._lbl_ltrk = Label(
            self._frm_basic, text="track:", bg=self._bgcol, fg=self._fgcol, anchor=N
        )
        self._btn_toggle = Button(
            self._frm_toggle,
            width=30,
            height=25,
            command=self._toggle_advanced,
            image=self._img_expand,
        )
        self._lbl_lfix = Label(
            self._frm_basic, text="fix:", bg=self._bgcol, fg=self._fgcol, anchor=N
        )
        self._lbl_lsiv = Label(
            self._frm_advanced, text="siv:", bg=self._bgcol, fg=self._fgcol, anchor=N
        )
        self._lbl_lsip = Label(
            self._frm_advanced, text="sip:", bg=self._bgcol, fg=self._fgcol, anchor=N
        )
        self._lbl_lpdop = Label(
            self._frm_advanced, text="pdop:", bg=self._bgcol, fg=self._fgcol, anchor=N
        )
        self._lbl_lacc = Label(
            self._frm_advanced, text="acc:", bg=self._bgcol, fg=self._fgcol, anchor=N
        )
        self._lbl_ldgps = Label(
            self._frm_advanced,
            text="dgps:",
            bg=self._bgcol,
            fg=self._fgcol,
            anchor=N,
        )

        self.option_add("*Font", self.__app.font_lg)
        self._lbl_status_preset = Label(
            self._frm_connect, bg=self._bgcol, image=self._img_conn
        )
        self._lbl_rtk_preset = Label(
            self._frm_connect, bg=self._bgcol, image=self._img_blank
        )
        self._lbl_transmit_preset = Label(
            self._frm_connect, bg=self._bgcol, image=self._img_blank
        )

        self._lbl_time = Label(
            self._frm_basic, textvariable=self._time, bg=self._bgcol, fg="cyan"
        )
        self._lbl_lat = Label(
            self._frm_basic, textvariable=self._lat, bg=self._bgcol, fg="orange"
        )
        self._lbl_lon = Label(
            self._frm_basic, textvariable=self._lon, bg=self._bgcol, fg="orange"
        )
        self._lbl_alt = Label(
            self._frm_basic, textvariable=self._alt, bg=self._bgcol, fg="orange"
        )
        self._lbl_hae = Label(
            self._frm_basic, textvariable=self._hae, bg=self._bgcol, fg="orange"
        )
        self._lbl_spd = Label(
            self._frm_basic, textvariable=self._speed, bg=self._bgcol, fg="deepskyblue"
        )
        self._lbl_trk = Label(
            self._frm_basic, textvariable=self._track, bg=self._bgcol, fg="deepskyblue"
        )
        self._lbl_fix = Label(
            self._frm_basic, textvariable=self._fix, bg=self._bgcol, fg="white"
        )
        self._lbl_siv = Label(
            self._frm_advanced, textvariable=self._siv, bg=self._bgcol, fg="yellow"
        )
        self._lbl_sip = Label(
            self._frm_advanced, textvariable=self._sip, bg=self._bgcol, fg="yellow"
        )
        self._lbl_pdop = Label(
            self._frm_advanced,
            textvariable=self._dop,
            bg=self._bgcol,
            fg="mediumpurple1",
        )
        self._lbl_diffcorr = Label(
            self._frm_advanced,
            textvariable=self._diffcorr,
            bg=self._bgcol,
            fg="hotpink",
        )

        self.option_add("*Font", self.__app.font_sm)
        self._lbl_lalt_u = Label(
            self._frm_basic,
            textvariable=self._alt_u,
            bg=self._bgcol,
            fg="orange",
            anchor=S,
        )
        self._lbl_lspd_u = Label(
            self._frm_basic,
            textvariable=self._speed_u,
            bg=self._bgcol,
            fg="deepskyblue",
            anchor=S,
        )
        self._lbl_hvdop = Label(
            self._frm_advanced,
            textvariable=self._hvdop,
            bg=self._bgcol,
            fg="mediumpurple1",
        )
        self._lbl_hvacc = Label(
            self._frm_advanced,
            textvariable=self._hvacc,
            bg=self._bgcol,
            fg="aquamarine2",
        )
        self._lbl_lacc_u = Label(
            self._frm_advanced,
            textvariable=self._alt_u,
            bg=self._bgcol,
            fg="aquamarine2",
            anchor=N,
        )
        self._lbl_diffstat = Label(
            self._frm_advanced,
            textvariable=self._diffstat,
            bg=self._bgcol,
            fg="hotpink",
        )

    def _do_layout(self):
        """
        Position widgets in frame.
        """

        self._lbl_status_preset.grid(column=0, row=0, padx=2, pady=3, sticky=W)
        self._lbl_rtk_preset.grid(column=1, row=0, padx=2, pady=3, sticky=W)
        self._lbl_transmit_preset.grid(column=2, row=0, padx=2, pady=3, sticky=W)
        self._lbl_ltime.grid(column=1, row=0, pady=3, sticky=W)
        self._lbl_time.grid(column=2, row=0, pady=3, sticky=W)
        self._lbl_llat.grid(column=3, row=0, pady=3, sticky=W)
        self._lbl_lat.grid(column=4, row=0, pady=3, sticky=W)
        self._lbl_llon.grid(column=5, row=0, pady=3, sticky=W)
        self._lbl_lon.grid(column=6, row=0, pady=3, sticky=W)
        self._lbl_lalt.grid(column=7, row=0, pady=3, sticky=W)
        self._lbl_alt.grid(column=8, row=0, pady=3, sticky=W)
        self._lbl_lhae.grid(column=9, row=0, pady=3, sticky=W)
        self._lbl_hae.grid(column=10, row=0, pady=3, sticky=W)
        self._lbl_lalt_u.grid(column=11, row=0, pady=0, sticky=W)
        self._lbl_lspd.grid(column=12, row=0, pady=3, sticky=W)
        self._lbl_spd.grid(column=13, row=0, pady=3, sticky=W)
        self._lbl_lspd_u.grid(column=14, row=0, pady=0, sticky=W)
        self._lbl_ltrk.grid(column=15, row=0, pady=3, sticky=W)
        self._lbl_trk.grid(column=16, row=0, pady=3, sticky=W)
        self._lbl_lfix.grid(column=17, row=0, pady=3, sticky=W)
        self._lbl_fix.grid(column=18, row=0, pady=3, sticky=W)

        self._lbl_lsiv.grid(column=0, row=0, pady=3, sticky=W)
        self._lbl_siv.grid(column=1, row=0, pady=3, sticky=W)
        self._lbl_lsip.grid(column=2, row=0, pady=3, sticky=W)
        self._lbl_sip.grid(column=3, row=0, pady=3, sticky=W)
        self._lbl_lpdop.grid(column=4, row=0, pady=3, sticky=W)
        self._lbl_pdop.grid(column=5, row=0, pady=3, sticky=W)
        self._lbl_hvdop.grid(column=6, row=0, pady=0, sticky=W)
        self._lbl_lacc.grid(column=7, row=0, pady=3, sticky=W)
        self._lbl_hvacc.grid(column=8, row=0, pady=0, sticky=W)
        self._lbl_lacc_u.grid(column=9, row=0, pady=0, sticky=W)
        self._lbl_ldgps.grid(column=10, row=0, pady=3, sticky=W)
        self._lbl_diffcorr.grid(column=11, row=0, pady=3, sticky=W)
        self._lbl_diffstat.grid(column=12, row=0, pady=3, sticky=W)

        self._btn_toggle.grid(column=0, row=0, padx=8, pady=3, sticky=(N, E))

        self._toggle_advanced()

    def _toggle_advanced(self):
        """
        Toggle advanced banner frame on or off.
        """

        self._frm_connect.grid(
            column=0, row=0, rowspan=2, pady=3, ipadx=3, ipady=3, sticky=(N, W)
        )
        self._frm_basic.grid(column=1, row=0, pady=3, sticky=W)
        self._frm_toggle.grid(column=5, row=0, rowspan=2, pady=3, sticky=(N, E))
        self._show_advanced = not self._show_advanced
        if self._show_advanced:
            self._frm_advanced.grid(column=1, row=1, pady=3, sticky=W)
            self._btn_toggle.config(image=self._img_contract)
        else:
            self._frm_advanced.grid_forget()
            self._btn_toggle.config(image=self._img_expand)

    def _attach_events(self):
        """
        Bind events to frame.
        """

        self.bind("<Configure>", self._on_resize)

    def update_conn_status(self, status: int):
        """
        Update connection status icon

        :param int status: connection status as integer (0,1,2)
        """

        if status == CONNECTED:
            self._lbl_status_preset.configure(image=self._img_serial)
        elif status == CONNECTED_SOCKET:
            self._lbl_status_preset.configure(image=self._img_socket)
        elif status == CONNECTED_FILE:
            self._lbl_status_preset.configure(image=self._img_file)
        else:
            self._lbl_status_preset.configure(image=self._img_disconn)

    def update_rtk_status(self, rtk: int = 0):
        """
        Update RTK status icon.

        :param int rtk: rtk transmit status (none = 0, ntrip = 1, spartn = 2/4)
        """

        if rtk == CONNECTED_NTRIP:
            self._lbl_rtk_preset.configure(image=self._img_ntrip)
        elif rtk in (CONNECTED_SPARTNIP, CONNECTED_SPARTNLB):
            self._lbl_rtk_preset.configure(image=self._img_spartn)
        else:
            self._lbl_rtk_preset.configure(image=self._img_blank)

    def update_transmit_status(self, transmit: int = 1):
        """
        Update socket server status icon.
        - -1 = not transmitting
        - 0 transmitting, no clients
        - 1 transmitting with clients

        :param int transmit: socket server transmit status
        """

        if transmit > 0:
            self._lbl_transmit_preset.configure(image=self._img_transmit)
        elif transmit == 0:
            self._lbl_transmit_preset.configure(image=self._img_noclient)
        else:
            self._lbl_transmit_preset.configure(image=self._img_blank)

    def update_frame(self):
        """
        Sets text of banner from GNSSStatus object.
        """

        deg_format = self.__app.configuration.get("degreesformat_s")
        units = self.__app.configuration.get("units_s")

        self._update_time()
        self._update_pos(deg_format, units)
        self._update_track(units)
        self._update_fix()
        self._update_siv()
        self._update_dop(units)
        self._update_dgps(units)

    def _update_time(self):
        """
        Update GNSS time of week
        """

        tim = self.__app.gnss_status.utc
        if tim in (None, ""):
            self._time.set(f"{'N/A': <15}")
        else:
            self._time.set(f"{tim:%H:%M:%S.%f}")

    def _update_pos(self, pos_format, units):
        """
        Update position.

        :param str pos_format: position display format as string (DMS, DMM, DDD, ECEF)
        :param str units: distance units as string (UMM, UMK, UI, UIK)
        """

        lat = self.__app.gnss_status.lat
        lon = self.__app.gnss_status.lon
        alt = self.__app.gnss_status.alt  # hMSL
        hae = self.__app.gnss_status.hae
        self._lbl_llat.config(text="lat:")
        self._lbl_llon.config(text="lon:")
        self._lbl_lalt.config(text="hmsl:")
        self._lbl_lhae.config(text="hae:")
        alt_u = "ft" if units in (UI, UIK) else "m"

        try:
            if pos_format == ECEF:
                lat, lon, alt = llh2ecef(lat, lon, alt)
                if units in (UI, UIK):
                    lat, lon = (m2ft(x) for x in (lat, lon))
                self._lbl_llat.config(text="X:")
                self._lbl_llon.config(text="Y:")
                self._lbl_lalt.config(text="Z:")
                self._lat.set(f"{lat:.4f}")
                self._lon.set(f"{lon:.4f}")
            else:
                deg_f = "<15"
                if pos_format == DMS:
                    lat, lon = latlon2dms(lat, lon)
                elif pos_format == DMM:
                    lat, lon = latlon2dmm(lat, lon)
                else:
                    deg_f = ".9f"
                if units in (UI, UIK):
                    alt = m2ft(alt)
                    hae = m2ft(hae)
                self._lat.set(f"{lat:{deg_f}}")
                self._lon.set(f"{lon:{deg_f}}")
            self._alt.set(f"{alt:.4f}")
            self._hae.set(f"{hae:.4f}")
            self._alt_u.set(f"{alt_u:<2}")
        except (TypeError, ValueError):
            self._lat.set("N/A            ")
            self._lon.set("N/A            ")
            self._alt.set("N/A  ")
            self._hae.set("N/A  ")
            self._alt_u.set("  ")

    def _update_track(self, units):
        """
        Update track and ground speed

        :param str units: distance units as string (UMM, UMK, UI, UIK)
        """

        speed = self.__app.gnss_status.speed
        speed_u = "m/s"
        if isinstance(speed, (int, float)):
            if units == UI:
                speed = ms2mph(speed)
                speed_u = "mph"
            elif units == UIK:
                speed = ms2knots(speed)
                speed_u = "knots"
            elif units == UMK:
                speed = ms2kmph(speed)
                speed_u = "kmph"
            self._speed.set(f"{speed:.2f}")
            self._speed_u.set(f"{speed_u:<5}")
        else:
            self._speed.set("N/A")
            self._speed.set("")
        track = self.__app.gnss_status.track
        if isinstance(track, (int, float)):
            self._track.set(f"{track:05.1f}")
        else:
            self._track.set("N/A  ")

    def _update_fix(self):
        """
        Update fix type
        """

        fix = self.__app.gnss_status.fix
        if fix in ("3D", "GNSS+DR", "RTK", "RTK FIXED", "RTK FLOAT"):
            self._lbl_fix.config(fg="green2")
        elif fix in ("2D", "DR"):
            self._lbl_fix.config(fg="orange")
        else:
            self._lbl_fix.config(fg=ERRCOL)
        self._fix.set(fix)

    def _update_siv(self):
        """
        Update siv and sip
        """

        self._siv.set(f"{self.__app.gnss_status.siv:02d}")
        self._sip.set(f"{self.__app.gnss_status.sip:02d}")

    def _update_dop(self, units):
        """
        Update precision and accuracy

        :param str units: distance units as string (UMM, UMK, UI, UIK)
        """

        try:
            pdop = self.__app.gnss_status.pdop
            self._dop.set(f"{pdop:.2f} {dop2str(pdop):<9}")
        except (TypeError, ValueError):
            self._dop.set(NA)

        try:
            self._hvdop.set(
                f"hdop {self.__app.gnss_status.hdop:.2f}\n"
                + f"vdop {self.__app.gnss_status.vdop:.2f}"
            )
        except (TypeError, ValueError):
            self._hvdop.set(f"hdop {NA}\nvdop {NA}")

        try:
            if units in (UI, UIK):
                self._hvacc.set(
                    f"hacc {m2ft(self.__app.gnss_status.hacc):.3f}\n"
                    + f"vacc {m2ft(self.__app.gnss_status.vacc):.3f}"
                )
            else:
                self._hvacc.set(
                    f"hacc {self.__app.gnss_status.hacc:.3f}\n"
                    + f"vacc {self.__app.gnss_status.vacc:.3f}"
                )
        except (TypeError, ValueError):
            self._hvacc.set(f"hacc {NA}\nvacc {NA}")

    def _update_dgps(self, units):
        """
        Update DGPS status.

        :param str units: distance units as string (UMM, UMK, UI, UIK)
        """

        self._diffcorr.set(DGPSYES if self.__app.gnss_status.diff_corr else DGPSNO)
        baseline = self.__app.gnss_status.rel_pos_length
        bl = "N/A"
        bl_u = ""
        if isinstance(baseline, (int, float)):
            if baseline > 0.0:
                if units in (UI, UIK):
                    bl = m2ft(baseline / 100)  # cm to ft
                    if bl > M2MILES:
                        bl_u = "miles"
                        bl = bl / M2MILES  # cm to miles
                    else:
                        bl_u = "ft"
                else:
                    if baseline > 100000:
                        bl_u = "km"
                        bl = baseline / 100000  # cm to km
                    else:
                        bl_u = "m"
                        bl = baseline / 100  # cm to m

        if self.__app.gnss_status.diff_corr:
            age = self.__app.gnss_status.diff_age
            station = self.__app.gnss_status.diff_station
            if age in [None, "", 0]:
                age = "N/A"
            else:
                age = f"{age} s"
            if station in [None, "", 0]:
                station = "N/A"
            if bl == "N/A":
                self._diffstat.set(f"age {age}\nstation {station} baseline {bl}")
            else:
                self._diffstat.set(
                    f"age {age}\nstation {station} baseline {bl:.2f} {bl_u}"
                )
        else:
            self._diffstat.set("")

    def _set_fontsize(self):
        """
        Adjust font sizes according to frame size
        """

        w = self.width
        txt = 100
        for ctl in (
            self._lbl_status_preset,
            self._lbl_time,
            self._lbl_lat,
            self._lbl_lon,
            self._lbl_alt,
            self._lbl_hae,
            self._lbl_spd,
            self._lbl_trk,
            self._lbl_pdop,
            self._lbl_fix,
            self._lbl_sip,
            self._lbl_siv,
            self._lbl_diffcorr,
        ):
            fnt, _ = scale_font(w, 16, txt)
            ctl.config(font=fnt)

        for ctl in (
            self._lbl_ltime,
            self._lbl_llat,
            self._lbl_llon,
            self._lbl_lalt,
            self._lbl_lhae,
            self._lbl_lspd,
            self._lbl_ltrk,
            self._lbl_lpdop,
            self._lbl_lfix,
            self._lbl_lsip,
            self._lbl_lsiv,
            self._lbl_lacc,
            self._lbl_ldgps,
        ):
            fnt, _ = scale_font(w, 12, txt)
            ctl.config(font=fnt)

        for ctl in (
            self._lbl_lalt_u,
            self._lbl_lspd_u,
            self._lbl_hvdop,
            self._lbl_hvacc,
            self._lbl_diffstat,
        ):
            fnt, _ = scale_font(w, 10, txt)
            ctl.config(font=fnt)

    def _on_resize(self, event):  # pylint: disable=unused-argument
        """
        Resize frame

        :param event event: resize event
        """

        self.width, self.height = self.get_size()
        self._set_fontsize()

    def get_size(self):
        """
        Get current frame size.

        :return: window size (width, height)
        :rtype: tuple
        """

        self.update_idletasks()  # Make sure we know about any resizing
        return self.winfo_width(), self.winfo_height()
<|MERGE_RESOLUTION|>--- conflicted
+++ resolved
@@ -1,682 +1,676 @@
-"""
-banner_frame.py
-
-Banner frame class for PyGPSClient application.
-
-This handles the top banner which prominently displays the current coordinates and status.
-
-Created on 13 Sep 2020
-
-:author: semuadmin
-:copyright: 2020 SEMU Consulting
-:license: BSD 3-Clause
-"""
-
-from tkinter import SUNKEN, Button, E, Frame, Label, N, S, StringVar, W
-
-from PIL import Image, ImageTk
-from pynmeagps.nmeahelpers import latlon2dmm, latlon2dms, llh2ecef
-
-from pygpsclient.globals import (
-    BGCOL,
-    CONNECTED,
-    CONNECTED_FILE,
-    CONNECTED_NTRIP,
-    CONNECTED_SOCKET,
-    CONNECTED_SPARTNIP,
-    CONNECTED_SPARTNLB,
-    DMM,
-    DMS,
-    ECEF,
-    ERRCOL,
-    FGCOL,
-    ICON_BLANK,
-    ICON_CONN,
-    ICON_CONTRACT,
-    ICON_DISCONN,
-    ICON_EXPAND,
-    ICON_LOGREAD,
-    ICON_NOCLIENT,
-    ICON_NTRIPCONFIG,
-    ICON_SERIAL,
-    ICON_SOCKET,
-    ICON_SPARTNCONFIG,
-    ICON_TRANSMIT,
-    UI,
-    UIK,
-    UMK,
-)
-<<<<<<< HEAD
-from pygpsclient.helpers import dop2str, m2ft, ms2kmph, ms2knots, ms2mph, scale_font
-=======
-from pygpsclient.helpers import m2ft, ms2kmph, ms2knots, ms2mph, scale_font
-from pygpsclient.strings import NA
->>>>>>> 1339a1cf
-
-DGPSYES = "YES"
-DGPSNO = "N/A"
-M2MILES = 5280
-
-
-class BannerFrame(Frame):
-    """
-    Banner frame class.
-    """
-
-    def __init__(self, app, *args, **kwargs):
-        """
-        Constructor.
-
-        :param Frame app: reference to main tkinter application
-        :param args: optional args to pass to Frame parent class
-        :param kwargs: optional kwargs to pass to Frame parent class
-        """
-
-        self.__app = app  # Reference to main application class
-        self.__master = self.__app.appmaster  # Reference to root class (Tk)
-        Frame.__init__(self, self.__master, *args, **kwargs)
-
-        self._time = StringVar()
-        self._lat = StringVar()
-        self._lon = StringVar()
-        self._alt = StringVar()
-        self._hae = StringVar()
-        self._speed = StringVar()
-        self._alt_u = StringVar()
-        self._speed_u = StringVar()
-        self._track = StringVar()
-        self._dop = StringVar()
-        self._hvdop = StringVar()
-        self._hvacc = StringVar()
-        self._fix = StringVar()
-        self._siv = StringVar()
-        self._sip = StringVar()
-        self._diffcorr = StringVar()
-        self._diffstat = StringVar()
-        self._status = False
-        self._show_advanced = False
-
-        self._bgcol = BGCOL
-        self._fgcol = FGCOL
-        self.config(bg=self._bgcol)
-        self._img_conn = ImageTk.PhotoImage(Image.open(ICON_CONN))
-        self._img_serial = ImageTk.PhotoImage(Image.open(ICON_SERIAL))
-        self._img_socket = ImageTk.PhotoImage(Image.open(ICON_SOCKET))
-        self._img_file = ImageTk.PhotoImage(Image.open(ICON_LOGREAD))
-        self._img_disconn = ImageTk.PhotoImage(Image.open(ICON_DISCONN))
-        self._img_expand = ImageTk.PhotoImage(Image.open(ICON_EXPAND))
-        self._img_contract = ImageTk.PhotoImage(Image.open(ICON_CONTRACT))
-        self._img_transmit = ImageTk.PhotoImage(Image.open(ICON_TRANSMIT))
-        self._img_noclient = ImageTk.PhotoImage(Image.open(ICON_NOCLIENT))
-        self._img_ntrip = ImageTk.PhotoImage(Image.open(ICON_NTRIPCONFIG))
-        self._img_spartn = ImageTk.PhotoImage(Image.open(ICON_SPARTNCONFIG))
-        self._img_blank = ImageTk.PhotoImage(Image.open(ICON_BLANK))
-
-        self.width, self.height = self.get_size()
-
-        self._body()
-        self._do_layout()
-        self._attach_events()
-
-    def _body(self):
-        """
-        Set up frame and widgets.
-        """
-
-        for i in range(2, 5):
-            self.grid_columnconfigure(i, weight=1)
-            self.grid_rowconfigure(0, weight=1)
-            self.grid_rowconfigure(1, weight=1)
-        self._frm_connect = Frame(self, bg=BGCOL)
-        self._frm_toggle = Frame(self, bg=BGCOL)
-        self._frm_basic = Frame(self, bg=BGCOL, relief=SUNKEN)
-        self._frm_advanced = Frame(self, bg=BGCOL)
-
-        self.option_add("*Font", self.__app.font_md2)
-        self._lbl_ltime = Label(
-            self._frm_basic, text="utc:", bg=self._bgcol, fg=self._fgcol, anchor=N
-        )
-        self._lbl_llat = Label(
-            self._frm_basic, text="lat:", bg=self._bgcol, fg=self._fgcol, anchor=N
-        )
-        self._lbl_llon = Label(
-            self._frm_basic, text="lon:", bg=self._bgcol, fg=self._fgcol, anchor=N
-        )
-        self._lbl_lalt = Label(
-            self._frm_basic, text="hmsl:", bg=self._bgcol, fg=self._fgcol, anchor=N
-        )
-        self._lbl_lhae = Label(
-            self._frm_basic, text="hae:", bg=self._bgcol, fg=self._fgcol, anchor=N
-        )
-        self._lbl_lspd = Label(
-            self._frm_basic, text="speed:", bg=self._bgcol, fg=self._fgcol, anchor=N
-        )
-        self._lbl_ltrk = Label(
-            self._frm_basic, text="track:", bg=self._bgcol, fg=self._fgcol, anchor=N
-        )
-        self._btn_toggle = Button(
-            self._frm_toggle,
-            width=30,
-            height=25,
-            command=self._toggle_advanced,
-            image=self._img_expand,
-        )
-        self._lbl_lfix = Label(
-            self._frm_basic, text="fix:", bg=self._bgcol, fg=self._fgcol, anchor=N
-        )
-        self._lbl_lsiv = Label(
-            self._frm_advanced, text="siv:", bg=self._bgcol, fg=self._fgcol, anchor=N
-        )
-        self._lbl_lsip = Label(
-            self._frm_advanced, text="sip:", bg=self._bgcol, fg=self._fgcol, anchor=N
-        )
-        self._lbl_lpdop = Label(
-            self._frm_advanced, text="pdop:", bg=self._bgcol, fg=self._fgcol, anchor=N
-        )
-        self._lbl_lacc = Label(
-            self._frm_advanced, text="acc:", bg=self._bgcol, fg=self._fgcol, anchor=N
-        )
-        self._lbl_ldgps = Label(
-            self._frm_advanced,
-            text="dgps:",
-            bg=self._bgcol,
-            fg=self._fgcol,
-            anchor=N,
-        )
-
-        self.option_add("*Font", self.__app.font_lg)
-        self._lbl_status_preset = Label(
-            self._frm_connect, bg=self._bgcol, image=self._img_conn
-        )
-        self._lbl_rtk_preset = Label(
-            self._frm_connect, bg=self._bgcol, image=self._img_blank
-        )
-        self._lbl_transmit_preset = Label(
-            self._frm_connect, bg=self._bgcol, image=self._img_blank
-        )
-
-        self._lbl_time = Label(
-            self._frm_basic, textvariable=self._time, bg=self._bgcol, fg="cyan"
-        )
-        self._lbl_lat = Label(
-            self._frm_basic, textvariable=self._lat, bg=self._bgcol, fg="orange"
-        )
-        self._lbl_lon = Label(
-            self._frm_basic, textvariable=self._lon, bg=self._bgcol, fg="orange"
-        )
-        self._lbl_alt = Label(
-            self._frm_basic, textvariable=self._alt, bg=self._bgcol, fg="orange"
-        )
-        self._lbl_hae = Label(
-            self._frm_basic, textvariable=self._hae, bg=self._bgcol, fg="orange"
-        )
-        self._lbl_spd = Label(
-            self._frm_basic, textvariable=self._speed, bg=self._bgcol, fg="deepskyblue"
-        )
-        self._lbl_trk = Label(
-            self._frm_basic, textvariable=self._track, bg=self._bgcol, fg="deepskyblue"
-        )
-        self._lbl_fix = Label(
-            self._frm_basic, textvariable=self._fix, bg=self._bgcol, fg="white"
-        )
-        self._lbl_siv = Label(
-            self._frm_advanced, textvariable=self._siv, bg=self._bgcol, fg="yellow"
-        )
-        self._lbl_sip = Label(
-            self._frm_advanced, textvariable=self._sip, bg=self._bgcol, fg="yellow"
-        )
-        self._lbl_pdop = Label(
-            self._frm_advanced,
-            textvariable=self._dop,
-            bg=self._bgcol,
-            fg="mediumpurple1",
-        )
-        self._lbl_diffcorr = Label(
-            self._frm_advanced,
-            textvariable=self._diffcorr,
-            bg=self._bgcol,
-            fg="hotpink",
-        )
-
-        self.option_add("*Font", self.__app.font_sm)
-        self._lbl_lalt_u = Label(
-            self._frm_basic,
-            textvariable=self._alt_u,
-            bg=self._bgcol,
-            fg="orange",
-            anchor=S,
-        )
-        self._lbl_lspd_u = Label(
-            self._frm_basic,
-            textvariable=self._speed_u,
-            bg=self._bgcol,
-            fg="deepskyblue",
-            anchor=S,
-        )
-        self._lbl_hvdop = Label(
-            self._frm_advanced,
-            textvariable=self._hvdop,
-            bg=self._bgcol,
-            fg="mediumpurple1",
-        )
-        self._lbl_hvacc = Label(
-            self._frm_advanced,
-            textvariable=self._hvacc,
-            bg=self._bgcol,
-            fg="aquamarine2",
-        )
-        self._lbl_lacc_u = Label(
-            self._frm_advanced,
-            textvariable=self._alt_u,
-            bg=self._bgcol,
-            fg="aquamarine2",
-            anchor=N,
-        )
-        self._lbl_diffstat = Label(
-            self._frm_advanced,
-            textvariable=self._diffstat,
-            bg=self._bgcol,
-            fg="hotpink",
-        )
-
-    def _do_layout(self):
-        """
-        Position widgets in frame.
-        """
-
-        self._lbl_status_preset.grid(column=0, row=0, padx=2, pady=3, sticky=W)
-        self._lbl_rtk_preset.grid(column=1, row=0, padx=2, pady=3, sticky=W)
-        self._lbl_transmit_preset.grid(column=2, row=0, padx=2, pady=3, sticky=W)
-        self._lbl_ltime.grid(column=1, row=0, pady=3, sticky=W)
-        self._lbl_time.grid(column=2, row=0, pady=3, sticky=W)
-        self._lbl_llat.grid(column=3, row=0, pady=3, sticky=W)
-        self._lbl_lat.grid(column=4, row=0, pady=3, sticky=W)
-        self._lbl_llon.grid(column=5, row=0, pady=3, sticky=W)
-        self._lbl_lon.grid(column=6, row=0, pady=3, sticky=W)
-        self._lbl_lalt.grid(column=7, row=0, pady=3, sticky=W)
-        self._lbl_alt.grid(column=8, row=0, pady=3, sticky=W)
-        self._lbl_lhae.grid(column=9, row=0, pady=3, sticky=W)
-        self._lbl_hae.grid(column=10, row=0, pady=3, sticky=W)
-        self._lbl_lalt_u.grid(column=11, row=0, pady=0, sticky=W)
-        self._lbl_lspd.grid(column=12, row=0, pady=3, sticky=W)
-        self._lbl_spd.grid(column=13, row=0, pady=3, sticky=W)
-        self._lbl_lspd_u.grid(column=14, row=0, pady=0, sticky=W)
-        self._lbl_ltrk.grid(column=15, row=0, pady=3, sticky=W)
-        self._lbl_trk.grid(column=16, row=0, pady=3, sticky=W)
-        self._lbl_lfix.grid(column=17, row=0, pady=3, sticky=W)
-        self._lbl_fix.grid(column=18, row=0, pady=3, sticky=W)
-
-        self._lbl_lsiv.grid(column=0, row=0, pady=3, sticky=W)
-        self._lbl_siv.grid(column=1, row=0, pady=3, sticky=W)
-        self._lbl_lsip.grid(column=2, row=0, pady=3, sticky=W)
-        self._lbl_sip.grid(column=3, row=0, pady=3, sticky=W)
-        self._lbl_lpdop.grid(column=4, row=0, pady=3, sticky=W)
-        self._lbl_pdop.grid(column=5, row=0, pady=3, sticky=W)
-        self._lbl_hvdop.grid(column=6, row=0, pady=0, sticky=W)
-        self._lbl_lacc.grid(column=7, row=0, pady=3, sticky=W)
-        self._lbl_hvacc.grid(column=8, row=0, pady=0, sticky=W)
-        self._lbl_lacc_u.grid(column=9, row=0, pady=0, sticky=W)
-        self._lbl_ldgps.grid(column=10, row=0, pady=3, sticky=W)
-        self._lbl_diffcorr.grid(column=11, row=0, pady=3, sticky=W)
-        self._lbl_diffstat.grid(column=12, row=0, pady=3, sticky=W)
-
-        self._btn_toggle.grid(column=0, row=0, padx=8, pady=3, sticky=(N, E))
-
-        self._toggle_advanced()
-
-    def _toggle_advanced(self):
-        """
-        Toggle advanced banner frame on or off.
-        """
-
-        self._frm_connect.grid(
-            column=0, row=0, rowspan=2, pady=3, ipadx=3, ipady=3, sticky=(N, W)
-        )
-        self._frm_basic.grid(column=1, row=0, pady=3, sticky=W)
-        self._frm_toggle.grid(column=5, row=0, rowspan=2, pady=3, sticky=(N, E))
-        self._show_advanced = not self._show_advanced
-        if self._show_advanced:
-            self._frm_advanced.grid(column=1, row=1, pady=3, sticky=W)
-            self._btn_toggle.config(image=self._img_contract)
-        else:
-            self._frm_advanced.grid_forget()
-            self._btn_toggle.config(image=self._img_expand)
-
-    def _attach_events(self):
-        """
-        Bind events to frame.
-        """
-
-        self.bind("<Configure>", self._on_resize)
-
-    def update_conn_status(self, status: int):
-        """
-        Update connection status icon
-
-        :param int status: connection status as integer (0,1,2)
-        """
-
-        if status == CONNECTED:
-            self._lbl_status_preset.configure(image=self._img_serial)
-        elif status == CONNECTED_SOCKET:
-            self._lbl_status_preset.configure(image=self._img_socket)
-        elif status == CONNECTED_FILE:
-            self._lbl_status_preset.configure(image=self._img_file)
-        else:
-            self._lbl_status_preset.configure(image=self._img_disconn)
-
-    def update_rtk_status(self, rtk: int = 0):
-        """
-        Update RTK status icon.
-
-        :param int rtk: rtk transmit status (none = 0, ntrip = 1, spartn = 2/4)
-        """
-
-        if rtk == CONNECTED_NTRIP:
-            self._lbl_rtk_preset.configure(image=self._img_ntrip)
-        elif rtk in (CONNECTED_SPARTNIP, CONNECTED_SPARTNLB):
-            self._lbl_rtk_preset.configure(image=self._img_spartn)
-        else:
-            self._lbl_rtk_preset.configure(image=self._img_blank)
-
-    def update_transmit_status(self, transmit: int = 1):
-        """
-        Update socket server status icon.
-        - -1 = not transmitting
-        - 0 transmitting, no clients
-        - 1 transmitting with clients
-
-        :param int transmit: socket server transmit status
-        """
-
-        if transmit > 0:
-            self._lbl_transmit_preset.configure(image=self._img_transmit)
-        elif transmit == 0:
-            self._lbl_transmit_preset.configure(image=self._img_noclient)
-        else:
-            self._lbl_transmit_preset.configure(image=self._img_blank)
-
-    def update_frame(self):
-        """
-        Sets text of banner from GNSSStatus object.
-        """
-
-        deg_format = self.__app.configuration.get("degreesformat_s")
-        units = self.__app.configuration.get("units_s")
-
-        self._update_time()
-        self._update_pos(deg_format, units)
-        self._update_track(units)
-        self._update_fix()
-        self._update_siv()
-        self._update_dop(units)
-        self._update_dgps(units)
-
-    def _update_time(self):
-        """
-        Update GNSS time of week
-        """
-
-        tim = self.__app.gnss_status.utc
-        if tim in (None, ""):
-            self._time.set(f"{'N/A': <15}")
-        else:
-            self._time.set(f"{tim:%H:%M:%S.%f}")
-
-    def _update_pos(self, pos_format, units):
-        """
-        Update position.
-
-        :param str pos_format: position display format as string (DMS, DMM, DDD, ECEF)
-        :param str units: distance units as string (UMM, UMK, UI, UIK)
-        """
-
-        lat = self.__app.gnss_status.lat
-        lon = self.__app.gnss_status.lon
-        alt = self.__app.gnss_status.alt  # hMSL
-        hae = self.__app.gnss_status.hae
-        self._lbl_llat.config(text="lat:")
-        self._lbl_llon.config(text="lon:")
-        self._lbl_lalt.config(text="hmsl:")
-        self._lbl_lhae.config(text="hae:")
-        alt_u = "ft" if units in (UI, UIK) else "m"
-
-        try:
-            if pos_format == ECEF:
-                lat, lon, alt = llh2ecef(lat, lon, alt)
-                if units in (UI, UIK):
-                    lat, lon = (m2ft(x) for x in (lat, lon))
-                self._lbl_llat.config(text="X:")
-                self._lbl_llon.config(text="Y:")
-                self._lbl_lalt.config(text="Z:")
-                self._lat.set(f"{lat:.4f}")
-                self._lon.set(f"{lon:.4f}")
-            else:
-                deg_f = "<15"
-                if pos_format == DMS:
-                    lat, lon = latlon2dms(lat, lon)
-                elif pos_format == DMM:
-                    lat, lon = latlon2dmm(lat, lon)
-                else:
-                    deg_f = ".9f"
-                if units in (UI, UIK):
-                    alt = m2ft(alt)
-                    hae = m2ft(hae)
-                self._lat.set(f"{lat:{deg_f}}")
-                self._lon.set(f"{lon:{deg_f}}")
-            self._alt.set(f"{alt:.4f}")
-            self._hae.set(f"{hae:.4f}")
-            self._alt_u.set(f"{alt_u:<2}")
-        except (TypeError, ValueError):
-            self._lat.set("N/A            ")
-            self._lon.set("N/A            ")
-            self._alt.set("N/A  ")
-            self._hae.set("N/A  ")
-            self._alt_u.set("  ")
-
-    def _update_track(self, units):
-        """
-        Update track and ground speed
-
-        :param str units: distance units as string (UMM, UMK, UI, UIK)
-        """
-
-        speed = self.__app.gnss_status.speed
-        speed_u = "m/s"
-        if isinstance(speed, (int, float)):
-            if units == UI:
-                speed = ms2mph(speed)
-                speed_u = "mph"
-            elif units == UIK:
-                speed = ms2knots(speed)
-                speed_u = "knots"
-            elif units == UMK:
-                speed = ms2kmph(speed)
-                speed_u = "kmph"
-            self._speed.set(f"{speed:.2f}")
-            self._speed_u.set(f"{speed_u:<5}")
-        else:
-            self._speed.set("N/A")
-            self._speed.set("")
-        track = self.__app.gnss_status.track
-        if isinstance(track, (int, float)):
-            self._track.set(f"{track:05.1f}")
-        else:
-            self._track.set("N/A  ")
-
-    def _update_fix(self):
-        """
-        Update fix type
-        """
-
-        fix = self.__app.gnss_status.fix
-        if fix in ("3D", "GNSS+DR", "RTK", "RTK FIXED", "RTK FLOAT"):
-            self._lbl_fix.config(fg="green2")
-        elif fix in ("2D", "DR"):
-            self._lbl_fix.config(fg="orange")
-        else:
-            self._lbl_fix.config(fg=ERRCOL)
-        self._fix.set(fix)
-
-    def _update_siv(self):
-        """
-        Update siv and sip
-        """
-
-        self._siv.set(f"{self.__app.gnss_status.siv:02d}")
-        self._sip.set(f"{self.__app.gnss_status.sip:02d}")
-
-    def _update_dop(self, units):
-        """
-        Update precision and accuracy
-
-        :param str units: distance units as string (UMM, UMK, UI, UIK)
-        """
-
-        try:
-            pdop = self.__app.gnss_status.pdop
-            self._dop.set(f"{pdop:.2f} {dop2str(pdop):<9}")
-        except (TypeError, ValueError):
-            self._dop.set(NA)
-
-        try:
-            self._hvdop.set(
-                f"hdop {self.__app.gnss_status.hdop:.2f}\n"
-                + f"vdop {self.__app.gnss_status.vdop:.2f}"
-            )
-        except (TypeError, ValueError):
-            self._hvdop.set(f"hdop {NA}\nvdop {NA}")
-
-        try:
-            if units in (UI, UIK):
-                self._hvacc.set(
-                    f"hacc {m2ft(self.__app.gnss_status.hacc):.3f}\n"
-                    + f"vacc {m2ft(self.__app.gnss_status.vacc):.3f}"
-                )
-            else:
-                self._hvacc.set(
-                    f"hacc {self.__app.gnss_status.hacc:.3f}\n"
-                    + f"vacc {self.__app.gnss_status.vacc:.3f}"
-                )
-        except (TypeError, ValueError):
-            self._hvacc.set(f"hacc {NA}\nvacc {NA}")
-
-    def _update_dgps(self, units):
-        """
-        Update DGPS status.
-
-        :param str units: distance units as string (UMM, UMK, UI, UIK)
-        """
-
-        self._diffcorr.set(DGPSYES if self.__app.gnss_status.diff_corr else DGPSNO)
-        baseline = self.__app.gnss_status.rel_pos_length
-        bl = "N/A"
-        bl_u = ""
-        if isinstance(baseline, (int, float)):
-            if baseline > 0.0:
-                if units in (UI, UIK):
-                    bl = m2ft(baseline / 100)  # cm to ft
-                    if bl > M2MILES:
-                        bl_u = "miles"
-                        bl = bl / M2MILES  # cm to miles
-                    else:
-                        bl_u = "ft"
-                else:
-                    if baseline > 100000:
-                        bl_u = "km"
-                        bl = baseline / 100000  # cm to km
-                    else:
-                        bl_u = "m"
-                        bl = baseline / 100  # cm to m
-
-        if self.__app.gnss_status.diff_corr:
-            age = self.__app.gnss_status.diff_age
-            station = self.__app.gnss_status.diff_station
-            if age in [None, "", 0]:
-                age = "N/A"
-            else:
-                age = f"{age} s"
-            if station in [None, "", 0]:
-                station = "N/A"
-            if bl == "N/A":
-                self._diffstat.set(f"age {age}\nstation {station} baseline {bl}")
-            else:
-                self._diffstat.set(
-                    f"age {age}\nstation {station} baseline {bl:.2f} {bl_u}"
-                )
-        else:
-            self._diffstat.set("")
-
-    def _set_fontsize(self):
-        """
-        Adjust font sizes according to frame size
-        """
-
-        w = self.width
-        txt = 100
-        for ctl in (
-            self._lbl_status_preset,
-            self._lbl_time,
-            self._lbl_lat,
-            self._lbl_lon,
-            self._lbl_alt,
-            self._lbl_hae,
-            self._lbl_spd,
-            self._lbl_trk,
-            self._lbl_pdop,
-            self._lbl_fix,
-            self._lbl_sip,
-            self._lbl_siv,
-            self._lbl_diffcorr,
-        ):
-            fnt, _ = scale_font(w, 16, txt)
-            ctl.config(font=fnt)
-
-        for ctl in (
-            self._lbl_ltime,
-            self._lbl_llat,
-            self._lbl_llon,
-            self._lbl_lalt,
-            self._lbl_lhae,
-            self._lbl_lspd,
-            self._lbl_ltrk,
-            self._lbl_lpdop,
-            self._lbl_lfix,
-            self._lbl_lsip,
-            self._lbl_lsiv,
-            self._lbl_lacc,
-            self._lbl_ldgps,
-        ):
-            fnt, _ = scale_font(w, 12, txt)
-            ctl.config(font=fnt)
-
-        for ctl in (
-            self._lbl_lalt_u,
-            self._lbl_lspd_u,
-            self._lbl_hvdop,
-            self._lbl_hvacc,
-            self._lbl_diffstat,
-        ):
-            fnt, _ = scale_font(w, 10, txt)
-            ctl.config(font=fnt)
-
-    def _on_resize(self, event):  # pylint: disable=unused-argument
-        """
-        Resize frame
-
-        :param event event: resize event
-        """
-
-        self.width, self.height = self.get_size()
-        self._set_fontsize()
-
-    def get_size(self):
-        """
-        Get current frame size.
-
-        :return: window size (width, height)
-        :rtype: tuple
-        """
-
-        self.update_idletasks()  # Make sure we know about any resizing
-        return self.winfo_width(), self.winfo_height()
+"""
+banner_frame.py
+
+Banner frame class for PyGPSClient application.
+
+This handles the top banner which prominently displays the current coordinates and status.
+
+Created on 13 Sep 2020
+
+:author: semuadmin
+:copyright: 2020 SEMU Consulting
+:license: BSD 3-Clause
+"""
+
+from tkinter import SUNKEN, Button, E, Frame, Label, N, S, StringVar, W
+
+from PIL import Image, ImageTk
+from pynmeagps.nmeahelpers import latlon2dmm, latlon2dms, llh2ecef
+
+from pygpsclient.globals import (
+    BGCOL,
+    CONNECTED,
+    CONNECTED_FILE,
+    CONNECTED_NTRIP,
+    CONNECTED_SOCKET,
+    CONNECTED_SPARTNIP,
+    CONNECTED_SPARTNLB,
+    DMM,
+    DMS,
+    ECEF,
+    ERRCOL,
+    FGCOL,
+    ICON_BLANK,
+    ICON_CONN,
+    ICON_CONTRACT,
+    ICON_DISCONN,
+    ICON_EXPAND,
+    ICON_LOGREAD,
+    ICON_NOCLIENT,
+    ICON_NTRIPCONFIG,
+    ICON_SERIAL,
+    ICON_SOCKET,
+    ICON_SPARTNCONFIG,
+    ICON_TRANSMIT,
+    UI,
+    UIK,
+    UMK,
+)
+from pygpsclient.helpers import dop2str, m2ft, ms2kmph, ms2knots, ms2mph, scale_font
+from pygpsclient.strings import NA
+
+DGPSYES = "YES"
+M2MILES = 5280
+
+
+class BannerFrame(Frame):
+    """
+    Banner frame class.
+    """
+
+    def __init__(self, app, *args, **kwargs):
+        """
+        Constructor.
+
+        :param Frame app: reference to main tkinter application
+        :param args: optional args to pass to Frame parent class
+        :param kwargs: optional kwargs to pass to Frame parent class
+        """
+
+        self.__app = app  # Reference to main application class
+        self.__master = self.__app.appmaster  # Reference to root class (Tk)
+        Frame.__init__(self, self.__master, *args, **kwargs)
+
+        self._time = StringVar()
+        self._lat = StringVar()
+        self._lon = StringVar()
+        self._alt = StringVar()
+        self._hae = StringVar()
+        self._speed = StringVar()
+        self._alt_u = StringVar()
+        self._speed_u = StringVar()
+        self._track = StringVar()
+        self._dop = StringVar()
+        self._hvdop = StringVar()
+        self._hvacc = StringVar()
+        self._fix = StringVar()
+        self._siv = StringVar()
+        self._sip = StringVar()
+        self._diffcorr = StringVar()
+        self._diffstat = StringVar()
+        self._status = False
+        self._show_advanced = False
+
+        self._bgcol = BGCOL
+        self._fgcol = FGCOL
+        self.config(bg=self._bgcol)
+        self._img_conn = ImageTk.PhotoImage(Image.open(ICON_CONN))
+        self._img_serial = ImageTk.PhotoImage(Image.open(ICON_SERIAL))
+        self._img_socket = ImageTk.PhotoImage(Image.open(ICON_SOCKET))
+        self._img_file = ImageTk.PhotoImage(Image.open(ICON_LOGREAD))
+        self._img_disconn = ImageTk.PhotoImage(Image.open(ICON_DISCONN))
+        self._img_expand = ImageTk.PhotoImage(Image.open(ICON_EXPAND))
+        self._img_contract = ImageTk.PhotoImage(Image.open(ICON_CONTRACT))
+        self._img_transmit = ImageTk.PhotoImage(Image.open(ICON_TRANSMIT))
+        self._img_noclient = ImageTk.PhotoImage(Image.open(ICON_NOCLIENT))
+        self._img_ntrip = ImageTk.PhotoImage(Image.open(ICON_NTRIPCONFIG))
+        self._img_spartn = ImageTk.PhotoImage(Image.open(ICON_SPARTNCONFIG))
+        self._img_blank = ImageTk.PhotoImage(Image.open(ICON_BLANK))
+
+        self.width, self.height = self.get_size()
+
+        self._body()
+        self._do_layout()
+        self._attach_events()
+
+    def _body(self):
+        """
+        Set up frame and widgets.
+        """
+
+        for i in range(2, 5):
+            self.grid_columnconfigure(i, weight=1)
+            self.grid_rowconfigure(0, weight=1)
+            self.grid_rowconfigure(1, weight=1)
+        self._frm_connect = Frame(self, bg=BGCOL)
+        self._frm_toggle = Frame(self, bg=BGCOL)
+        self._frm_basic = Frame(self, bg=BGCOL, relief=SUNKEN)
+        self._frm_advanced = Frame(self, bg=BGCOL)
+
+        self.option_add("*Font", self.__app.font_md2)
+        self._lbl_ltime = Label(
+            self._frm_basic, text="utc:", bg=self._bgcol, fg=self._fgcol, anchor=N
+        )
+        self._lbl_llat = Label(
+            self._frm_basic, text="lat:", bg=self._bgcol, fg=self._fgcol, anchor=N
+        )
+        self._lbl_llon = Label(
+            self._frm_basic, text="lon:", bg=self._bgcol, fg=self._fgcol, anchor=N
+        )
+        self._lbl_lalt = Label(
+            self._frm_basic, text="hmsl:", bg=self._bgcol, fg=self._fgcol, anchor=N
+        )
+        self._lbl_lhae = Label(
+            self._frm_basic, text="hae:", bg=self._bgcol, fg=self._fgcol, anchor=N
+        )
+        self._lbl_lspd = Label(
+            self._frm_basic, text="speed:", bg=self._bgcol, fg=self._fgcol, anchor=N
+        )
+        self._lbl_ltrk = Label(
+            self._frm_basic, text="track:", bg=self._bgcol, fg=self._fgcol, anchor=N
+        )
+        self._btn_toggle = Button(
+            self._frm_toggle,
+            width=30,
+            height=25,
+            command=self._toggle_advanced,
+            image=self._img_expand,
+        )
+        self._lbl_lfix = Label(
+            self._frm_basic, text="fix:", bg=self._bgcol, fg=self._fgcol, anchor=N
+        )
+        self._lbl_lsiv = Label(
+            self._frm_advanced, text="siv:", bg=self._bgcol, fg=self._fgcol, anchor=N
+        )
+        self._lbl_lsip = Label(
+            self._frm_advanced, text="sip:", bg=self._bgcol, fg=self._fgcol, anchor=N
+        )
+        self._lbl_lpdop = Label(
+            self._frm_advanced, text="pdop:", bg=self._bgcol, fg=self._fgcol, anchor=N
+        )
+        self._lbl_lacc = Label(
+            self._frm_advanced, text="acc:", bg=self._bgcol, fg=self._fgcol, anchor=N
+        )
+        self._lbl_ldgps = Label(
+            self._frm_advanced,
+            text="dgps:",
+            bg=self._bgcol,
+            fg=self._fgcol,
+            anchor=N,
+        )
+
+        self.option_add("*Font", self.__app.font_lg)
+        self._lbl_status_preset = Label(
+            self._frm_connect, bg=self._bgcol, image=self._img_conn
+        )
+        self._lbl_rtk_preset = Label(
+            self._frm_connect, bg=self._bgcol, image=self._img_blank
+        )
+        self._lbl_transmit_preset = Label(
+            self._frm_connect, bg=self._bgcol, image=self._img_blank
+        )
+
+        self._lbl_time = Label(
+            self._frm_basic, textvariable=self._time, bg=self._bgcol, fg="cyan"
+        )
+        self._lbl_lat = Label(
+            self._frm_basic, textvariable=self._lat, bg=self._bgcol, fg="orange"
+        )
+        self._lbl_lon = Label(
+            self._frm_basic, textvariable=self._lon, bg=self._bgcol, fg="orange"
+        )
+        self._lbl_alt = Label(
+            self._frm_basic, textvariable=self._alt, bg=self._bgcol, fg="orange"
+        )
+        self._lbl_hae = Label(
+            self._frm_basic, textvariable=self._hae, bg=self._bgcol, fg="orange"
+        )
+        self._lbl_spd = Label(
+            self._frm_basic, textvariable=self._speed, bg=self._bgcol, fg="deepskyblue"
+        )
+        self._lbl_trk = Label(
+            self._frm_basic, textvariable=self._track, bg=self._bgcol, fg="deepskyblue"
+        )
+        self._lbl_fix = Label(
+            self._frm_basic, textvariable=self._fix, bg=self._bgcol, fg="white"
+        )
+        self._lbl_siv = Label(
+            self._frm_advanced, textvariable=self._siv, bg=self._bgcol, fg="yellow"
+        )
+        self._lbl_sip = Label(
+            self._frm_advanced, textvariable=self._sip, bg=self._bgcol, fg="yellow"
+        )
+        self._lbl_pdop = Label(
+            self._frm_advanced,
+            textvariable=self._dop,
+            bg=self._bgcol,
+            fg="mediumpurple1",
+        )
+        self._lbl_diffcorr = Label(
+            self._frm_advanced,
+            textvariable=self._diffcorr,
+            bg=self._bgcol,
+            fg="hotpink",
+        )
+
+        self.option_add("*Font", self.__app.font_sm)
+        self._lbl_lalt_u = Label(
+            self._frm_basic,
+            textvariable=self._alt_u,
+            bg=self._bgcol,
+            fg="orange",
+            anchor=S,
+        )
+        self._lbl_lspd_u = Label(
+            self._frm_basic,
+            textvariable=self._speed_u,
+            bg=self._bgcol,
+            fg="deepskyblue",
+            anchor=S,
+        )
+        self._lbl_hvdop = Label(
+            self._frm_advanced,
+            textvariable=self._hvdop,
+            bg=self._bgcol,
+            fg="mediumpurple1",
+        )
+        self._lbl_hvacc = Label(
+            self._frm_advanced,
+            textvariable=self._hvacc,
+            bg=self._bgcol,
+            fg="aquamarine2",
+        )
+        self._lbl_lacc_u = Label(
+            self._frm_advanced,
+            textvariable=self._alt_u,
+            bg=self._bgcol,
+            fg="aquamarine2",
+            anchor=N,
+        )
+        self._lbl_diffstat = Label(
+            self._frm_advanced,
+            textvariable=self._diffstat,
+            bg=self._bgcol,
+            fg="hotpink",
+        )
+
+    def _do_layout(self):
+        """
+        Position widgets in frame.
+        """
+
+        self._lbl_status_preset.grid(column=0, row=0, padx=2, pady=3, sticky=W)
+        self._lbl_rtk_preset.grid(column=1, row=0, padx=2, pady=3, sticky=W)
+        self._lbl_transmit_preset.grid(column=2, row=0, padx=2, pady=3, sticky=W)
+        self._lbl_ltime.grid(column=1, row=0, pady=3, sticky=W)
+        self._lbl_time.grid(column=2, row=0, pady=3, sticky=W)
+        self._lbl_llat.grid(column=3, row=0, pady=3, sticky=W)
+        self._lbl_lat.grid(column=4, row=0, pady=3, sticky=W)
+        self._lbl_llon.grid(column=5, row=0, pady=3, sticky=W)
+        self._lbl_lon.grid(column=6, row=0, pady=3, sticky=W)
+        self._lbl_lalt.grid(column=7, row=0, pady=3, sticky=W)
+        self._lbl_alt.grid(column=8, row=0, pady=3, sticky=W)
+        self._lbl_lhae.grid(column=9, row=0, pady=3, sticky=W)
+        self._lbl_hae.grid(column=10, row=0, pady=3, sticky=W)
+        self._lbl_lalt_u.grid(column=11, row=0, pady=0, sticky=W)
+        self._lbl_lspd.grid(column=12, row=0, pady=3, sticky=W)
+        self._lbl_spd.grid(column=13, row=0, pady=3, sticky=W)
+        self._lbl_lspd_u.grid(column=14, row=0, pady=0, sticky=W)
+        self._lbl_ltrk.grid(column=15, row=0, pady=3, sticky=W)
+        self._lbl_trk.grid(column=16, row=0, pady=3, sticky=W)
+        self._lbl_lfix.grid(column=17, row=0, pady=3, sticky=W)
+        self._lbl_fix.grid(column=18, row=0, pady=3, sticky=W)
+
+        self._lbl_lsiv.grid(column=0, row=0, pady=3, sticky=W)
+        self._lbl_siv.grid(column=1, row=0, pady=3, sticky=W)
+        self._lbl_lsip.grid(column=2, row=0, pady=3, sticky=W)
+        self._lbl_sip.grid(column=3, row=0, pady=3, sticky=W)
+        self._lbl_lpdop.grid(column=4, row=0, pady=3, sticky=W)
+        self._lbl_pdop.grid(column=5, row=0, pady=3, sticky=W)
+        self._lbl_hvdop.grid(column=6, row=0, pady=0, sticky=W)
+        self._lbl_lacc.grid(column=7, row=0, pady=3, sticky=W)
+        self._lbl_hvacc.grid(column=8, row=0, pady=0, sticky=W)
+        self._lbl_lacc_u.grid(column=9, row=0, pady=0, sticky=W)
+        self._lbl_ldgps.grid(column=10, row=0, pady=3, sticky=W)
+        self._lbl_diffcorr.grid(column=11, row=0, pady=3, sticky=W)
+        self._lbl_diffstat.grid(column=12, row=0, pady=3, sticky=W)
+
+        self._btn_toggle.grid(column=0, row=0, padx=8, pady=3, sticky=(N, E))
+
+        self._toggle_advanced()
+
+    def _toggle_advanced(self):
+        """
+        Toggle advanced banner frame on or off.
+        """
+
+        self._frm_connect.grid(
+            column=0, row=0, rowspan=2, pady=3, ipadx=3, ipady=3, sticky=(N, W)
+        )
+        self._frm_basic.grid(column=1, row=0, pady=3, sticky=W)
+        self._frm_toggle.grid(column=5, row=0, rowspan=2, pady=3, sticky=(N, E))
+        self._show_advanced = not self._show_advanced
+        if self._show_advanced:
+            self._frm_advanced.grid(column=1, row=1, pady=3, sticky=W)
+            self._btn_toggle.config(image=self._img_contract)
+        else:
+            self._frm_advanced.grid_forget()
+            self._btn_toggle.config(image=self._img_expand)
+
+    def _attach_events(self):
+        """
+        Bind events to frame.
+        """
+
+        self.bind("<Configure>", self._on_resize)
+
+    def update_conn_status(self, status: int):
+        """
+        Update connection status icon
+
+        :param int status: connection status as integer (0,1,2)
+        """
+
+        if status == CONNECTED:
+            self._lbl_status_preset.configure(image=self._img_serial)
+        elif status == CONNECTED_SOCKET:
+            self._lbl_status_preset.configure(image=self._img_socket)
+        elif status == CONNECTED_FILE:
+            self._lbl_status_preset.configure(image=self._img_file)
+        else:
+            self._lbl_status_preset.configure(image=self._img_disconn)
+
+    def update_rtk_status(self, rtk: int = 0):
+        """
+        Update RTK status icon.
+
+        :param int rtk: rtk transmit status (none = 0, ntrip = 1, spartn = 2/4)
+        """
+
+        if rtk == CONNECTED_NTRIP:
+            self._lbl_rtk_preset.configure(image=self._img_ntrip)
+        elif rtk in (CONNECTED_SPARTNIP, CONNECTED_SPARTNLB):
+            self._lbl_rtk_preset.configure(image=self._img_spartn)
+        else:
+            self._lbl_rtk_preset.configure(image=self._img_blank)
+
+    def update_transmit_status(self, transmit: int = 1):
+        """
+        Update socket server status icon.
+        - -1 = not transmitting
+        - 0 transmitting, no clients
+        - 1 transmitting with clients
+
+        :param int transmit: socket server transmit status
+        """
+
+        if transmit > 0:
+            self._lbl_transmit_preset.configure(image=self._img_transmit)
+        elif transmit == 0:
+            self._lbl_transmit_preset.configure(image=self._img_noclient)
+        else:
+            self._lbl_transmit_preset.configure(image=self._img_blank)
+
+    def update_frame(self):
+        """
+        Sets text of banner from GNSSStatus object.
+        """
+
+        deg_format = self.__app.configuration.get("degreesformat_s")
+        units = self.__app.configuration.get("units_s")
+
+        self._update_time()
+        self._update_pos(deg_format, units)
+        self._update_track(units)
+        self._update_fix()
+        self._update_siv()
+        self._update_dop(units)
+        self._update_dgps(units)
+
+    def _update_time(self):
+        """
+        Update GNSS time of week
+        """
+
+        tim = self.__app.gnss_status.utc
+        if tim in (None, ""):
+            self._time.set(f"{NA:<15}")
+        else:
+            self._time.set(f"{tim:%H:%M:%S.%f}")
+
+    def _update_pos(self, pos_format, units):
+        """
+        Update position.
+
+        :param str pos_format: position display format as string (DMS, DMM, DDD, ECEF)
+        :param str units: distance units as string (UMM, UMK, UI, UIK)
+        """
+
+        lat = self.__app.gnss_status.lat
+        lon = self.__app.gnss_status.lon
+        alt = self.__app.gnss_status.alt  # hMSL
+        hae = self.__app.gnss_status.hae
+        self._lbl_llat.config(text="lat:")
+        self._lbl_llon.config(text="lon:")
+        self._lbl_lalt.config(text="hmsl:")
+        self._lbl_lhae.config(text="hae:")
+        alt_u = "ft" if units in (UI, UIK) else "m"
+
+        try:
+            if pos_format == ECEF:
+                lat, lon, alt = llh2ecef(lat, lon, alt)
+                if units in (UI, UIK):
+                    lat, lon = (m2ft(x) for x in (lat, lon))
+                self._lbl_llat.config(text="X:")
+                self._lbl_llon.config(text="Y:")
+                self._lbl_lalt.config(text="Z:")
+                self._lat.set(f"{lat:.4f}")
+                self._lon.set(f"{lon:.4f}")
+            else:
+                deg_f = "<15"
+                if pos_format == DMS:
+                    lat, lon = latlon2dms(lat, lon)
+                elif pos_format == DMM:
+                    lat, lon = latlon2dmm(lat, lon)
+                else:
+                    deg_f = ".9f"
+                if units in (UI, UIK):
+                    alt = m2ft(alt)
+                    hae = m2ft(hae)
+                self._lat.set(f"{lat:{deg_f}}")
+                self._lon.set(f"{lon:{deg_f}}")
+            self._alt.set(f"{alt:.4f}")
+            self._hae.set(f"{hae:.4f}")
+            self._alt_u.set(f"{alt_u:<2}")
+        except (TypeError, ValueError):
+            self._lat.set(f"{NA:<15}")
+            self._lon.set(f"{NA:<15}")
+            self._alt.set(f"{NA:<6}")
+            self._hae.set(f"{NA:<6}")
+            self._alt_u.set("  ")
+
+    def _update_track(self, units):
+        """
+        Update track and ground speed
+
+        :param str units: distance units as string (UMM, UMK, UI, UIK)
+        """
+
+        speed = self.__app.gnss_status.speed
+        speed_u = "m/s"
+        if isinstance(speed, (int, float)):
+            if units == UI:
+                speed = ms2mph(speed)
+                speed_u = "mph"
+            elif units == UIK:
+                speed = ms2knots(speed)
+                speed_u = "knots"
+            elif units == UMK:
+                speed = ms2kmph(speed)
+                speed_u = "kmph"
+            self._speed.set(f"{speed:.2f}")
+            self._speed_u.set(f"{speed_u:<5}")
+        else:
+            self._speed.set(NA)
+        track = self.__app.gnss_status.track
+        if isinstance(track, (int, float)):
+            self._track.set(f"{track:05.1f}")
+        else:
+            self._track.set(f"{NA:<4}")
+
+    def _update_fix(self):
+        """
+        Update fix type
+        """
+
+        fix = self.__app.gnss_status.fix
+        if fix in ("3D", "GNSS+DR", "RTK", "RTK FIXED", "RTK FLOAT"):
+            self._lbl_fix.config(fg="green2")
+        elif fix in ("2D", "DR"):
+            self._lbl_fix.config(fg="orange")
+        else:
+            self._lbl_fix.config(fg=ERRCOL)
+        self._fix.set(fix)
+
+    def _update_siv(self):
+        """
+        Update siv and sip
+        """
+
+        self._siv.set(f"{self.__app.gnss_status.siv:02d}")
+        self._sip.set(f"{self.__app.gnss_status.sip:02d}")
+
+    def _update_dop(self, units):
+        """
+        Update precision and accuracy
+
+        :param str units: distance units as string (UMM, UMK, UI, UIK)
+        """
+
+        try:
+            pdop = self.__app.gnss_status.pdop
+            self._dop.set(f"{pdop:.2f} {dop2str(pdop):<9}")
+        except (TypeError, ValueError):
+            self._dop.set(NA)
+
+        try:
+            self._hvdop.set(
+                f"hdop {self.__app.gnss_status.hdop:.2f}\n"
+                + f"vdop {self.__app.gnss_status.vdop:.2f}"
+            )
+        except (TypeError, ValueError):
+            self._hvdop.set(f"hdop {NA}\nvdop {NA}")
+
+        try:
+            if units in (UI, UIK):
+                self._hvacc.set(
+                    f"hacc {m2ft(self.__app.gnss_status.hacc):.3f}\n"
+                    + f"vacc {m2ft(self.__app.gnss_status.vacc):.3f}"
+                )
+            else:
+                self._hvacc.set(
+                    f"hacc {self.__app.gnss_status.hacc:.3f}\n"
+                    + f"vacc {self.__app.gnss_status.vacc:.3f}"
+                )
+        except (TypeError, ValueError):
+            self._hvacc.set(f"hacc {NA}\nvacc {NA}")
+
+    def _update_dgps(self, units):
+        """
+        Update DGPS status.
+
+        :param str units: distance units as string (UMM, UMK, UI, UIK)
+        """
+
+        self._diffcorr.set(DGPSYES if self.__app.gnss_status.diff_corr else NA)
+        baseline = self.__app.gnss_status.rel_pos_length
+        bl = NA
+        bl_u = ""
+        if isinstance(baseline, (int, float)):
+            if baseline > 0.0:
+                if units in (UI, UIK):
+                    bl = m2ft(baseline / 100)  # cm to ft
+                    if bl > M2MILES:
+                        bl_u = "miles"
+                        bl = bl / M2MILES  # cm to miles
+                    else:
+                        bl_u = "ft"
+                else:
+                    if baseline > 100000:
+                        bl_u = "km"
+                        bl = baseline / 100000  # cm to km
+                    else:
+                        bl_u = "m"
+                        bl = baseline / 100  # cm to m
+
+        if self.__app.gnss_status.diff_corr:
+            age = self.__app.gnss_status.diff_age
+            station = self.__app.gnss_status.diff_station
+            if age in [None, "", 0]:
+                age = NA
+            else:
+                age = f"{age} s"
+            if station in [None, "", 0]:
+                station = NA
+            if bl == NA:
+                self._diffstat.set(f"age {age}\nstation {station} baseline {bl}")
+            else:
+                self._diffstat.set(
+                    f"age {age}\nstation {station} baseline {bl:.2f} {bl_u}"
+                )
+        else:
+            self._diffstat.set("")
+
+    def _set_fontsize(self):
+        """
+        Adjust font sizes according to frame size
+        """
+
+        w = self.width
+        txt = 100
+        for ctl in (
+            self._lbl_status_preset,
+            self._lbl_time,
+            self._lbl_lat,
+            self._lbl_lon,
+            self._lbl_alt,
+            self._lbl_hae,
+            self._lbl_spd,
+            self._lbl_trk,
+            self._lbl_pdop,
+            self._lbl_fix,
+            self._lbl_sip,
+            self._lbl_siv,
+            self._lbl_diffcorr,
+        ):
+            fnt, _ = scale_font(w, 16, txt)
+            ctl.config(font=fnt)
+
+        for ctl in (
+            self._lbl_ltime,
+            self._lbl_llat,
+            self._lbl_llon,
+            self._lbl_lalt,
+            self._lbl_lhae,
+            self._lbl_lspd,
+            self._lbl_ltrk,
+            self._lbl_lpdop,
+            self._lbl_lfix,
+            self._lbl_lsip,
+            self._lbl_lsiv,
+            self._lbl_lacc,
+            self._lbl_ldgps,
+        ):
+            fnt, _ = scale_font(w, 12, txt)
+            ctl.config(font=fnt)
+
+        for ctl in (
+            self._lbl_lalt_u,
+            self._lbl_lspd_u,
+            self._lbl_hvdop,
+            self._lbl_hvacc,
+            self._lbl_diffstat,
+        ):
+            fnt, _ = scale_font(w, 10, txt)
+            ctl.config(font=fnt)
+
+    def _on_resize(self, event):  # pylint: disable=unused-argument
+        """
+        Resize frame
+
+        :param event event: resize event
+        """
+
+        self.width, self.height = self.get_size()
+        self._set_fontsize()
+
+    def get_size(self):
+        """
+        Get current frame size.
+
+        :return: window size (width, height)
+        :rtype: tuple
+        """
+
+        self.update_idletasks()  # Make sure we know about any resizing
+        return self.winfo_width(), self.winfo_height()